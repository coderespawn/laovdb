/**

@page changes Release Notes

@htmlonly <a name="v7_1_0_changes"></a>@endhtmlonly
@par
<B>Version 7.1.0</B> - <I>In Development</I>

@par
Improvements:
- Added GroupWriteHandle::setUnsafe() for faster performance when the group
  array is known to be in-core and non-uniform.
- Add support for default value metadata when creating AttributeArrays or
  appending to an AttributeSet.
- Added new group inspection methods to the
  @vdblink::points::AttributeSet::Descriptor AttributeSet::Descriptor@endlink.
- Introduced a @vdblink::points::StringMetaCache StringMetaCache@endlink class
  for convenient string attribute metadata lookup and performed some minor
  optimizations.
- Removed redundant floor in @vdblink::points::floatingPointToFixedPoint
  floatingPointToFixedPoint@endlink.
- Add gitignore to repository root.
- Removed some logic for compilers older than Visual Studio 2019.
- Add a new Houdini ABI test binary.
- Fixed an indexing typo in tools::Filter.
  <I>[Contributed&nbsp;by&nbsp;Yuanming&nbsp;Hu]</I>
<<<<<<< HEAD
- Added a USE_PKGCONFIG option to CMake to optionally disable use of pkg-config.
  <I>[Contributed&nbsp;by&nbsp;Kartik&nbsp;Shrivastava]</I>
- Removed redundant null pointer checks.
  <I>[Contributed&nbsp;by&nbsp;Kuba&nbsp;Roth]</I>
=======
>>>>>>> ba3b042e

@par
New features:
- Added @vdblink::Grid::isTreeUnique() Grid::isTreeUnique@endlink to tell if
  the tree is shared with another grid.
- Added @vdblink::points::PointDataLeafNode::stealAttributeSet()
  PointDataLeafNode::stealAttributeSet@endlink and
  @vdblink::points::AttributeSet::removeAttribute()
  AttributeSet::removeAttribute@endlink for releasing ownership of attribute
  data.

@par
Bug fixes:
- Fixed a bug where grids with no active values might return true when the
  method <TT>evalActiveVoxelBoundingBox</TT> is called. The correct behavior is to
  only return true if the grid contains any active values.
- Fixed a sign propagation bug in @vdblink::tools::traceExteriorBoundaries()
  tools::traceExteriorBoundaries@endlink used by @vdblink::tools::meshToVolume()
  tools::meshToVolume@endlink. This could cause values to not be propagated across
  node boundaries, leading to voxels incorrectly being marked as inside the
  isosurface.
  <I>[Contributed&nbsp;by&nbsp;Tristan&nbsp;Barback]</I>
- Fixed a rotation order bug in the @vdblink::tools::local_util::decompose()
  decompose@endlink utility that caused it to fail to decompose some matrices.

@par
API changes:
- Removed a number of deprecated point methods.
- points::StringIndexType is now deprecated, use @vdblink::Index Index@endlink
  instead.
- @vdblink{tools::PointPartitioner::voxelOffsets(),PointPartitioner::voxelOffsets}
  now returns a std::unique_ptr instead of a boost::scoped_array.

@par
Houdini:
- Platonic SOP is now verbified.
- Extend all SOP references to support VDB Points.
- Combine SOP will not error in flatten-all mode if second has no grids.

@par
Build:
- Improved the CMake build for the OpenVDB Houdini library on Windows.
  <I>[Reported&nbsp;by&nbsp;Ian&nbsp;Woodward]</I>
- Remove some logic for compilers older than Visual&nbsp;Studio&nbsp;2019.
- Fixed a bug in the CMake FindIlmBase/OpenEXR modules which could cause
  compilers on UNIX systems to fail to find stdlib.h if IlmBase/OpenEXR
  headers were installed to /usr/include.
- CMake now checks the minimum supported MSVC compiler for Windows.
- CMake now only requires a CXX compiler.
- Improved the Windows README instructions and various MSVC warnings.
- Remove CMake warning when using GLFW 3.2+ on Debian.
- Various fixes to unary minus on unsigned compiler warnings.
- The defines <TT>_CRT_NONSTDC_NO_WARNINGS</TT> and <TT>_CRT_SECURE_NO_WARNINGS</TT>
  are now enabled by default with MSVC.
- New CMake option <TT>OPENVDB_BUILD_PYTHON_UNITTESTS</TT> to disable or
  enable the python module tests and fixed the required environment for them
  on Windows. The python interpreter is no longer required by default if the
  tests are disabled.
- Improved the CMake user messages when locating python and numpy.
- The python module extension is now .pyd on Windows.
- Fixed some build issues with the Houdini plugin on Windows.
- Standardized the library components install paths for the OpenVDB
  Houdini shared library.
- Added a USE_PKGCONFIG option to CMake to optionally disable use of pkg-config.
  <I>[Contributed&nbsp;by&nbsp;Kartik&nbsp;Shrivastava]</I>


@htmlonly <a name="v7_0_0_changes"></a>@endhtmlonly
@par
<B>Version 7.0.0</B> - <I>December 6, 2019</I>

@par
<BLOCKQUOTE>
Some changes in this release (see @ref v7_0_0_ABI_changes "ABI changes" below)
alter the grid&nbsp;ABI so that it is incompatible with earlier versions of
the OpenVDB library, such as the ones built into Houdini up to and including
Houdini&nbsp;18.
To preserve ABI compatibility, when compiling OpenVDB or any dependent code
define the macro <TT>OPENVDB_ABI_VERSION_NUMBER=</TT><I>N</I>, where,
for example, <I>N</I> is 5 for Houdini&nbsp;17.0 and&nbsp;17.5 and 6 for
Houdini&nbsp;18.0.

As of this release, a C++14 compiler is required and the oldest supported
Houdini version is 17.0.
</BLOCKQUOTE>

@par
New features:
- @vdblink{tools::LevelSetMeasure, tools::LevelSetMeasure} can now compute multiple
  types of curvatures (averge and total Gaussian and mean curvature) as well as
  Euler characteristic and genus of level set surfaces.
- Most stencil classes now have an intersection method that detcts the axial
  directions of zero-crossings (as oppose to the existing boolean intersection test).
- The @vdblink{math::CurvatureStencil, math::CurvatureStencil} can now compute
  Gaussian and principal curvatures (in addition to mean curvature).
- Added @vdblink{tree::Tree::nodeCount,Tree::nodeCount}, which counts
  the number and type of nodes in a tree very efficiently.
- Added new @vdblink::tree::RootNode::addChild() RootNode::addChild@endlink and
  @vdblink::tree::InternalNode::addChild() InternalNode::addChild@endlink methods to
  allow the insertion of child nodes directly.

@par
Improvements:
- The minimum ABI for OpenVDB is now always enforced through CMake
  separately from other minimum dependency version variables.
- Added support for CMake 3.12 compatible @c Xxx_ROOT variables.
- Replaced the CMake @c USE_SYSTEM_LIBRARY_PATHS option with
  @c DISABLE_CMAKE_SEARCH_PATHS and removed the hard coded list of
  @c SYSTEM_LIBRARY_PATHS in favor of using CMake's default search procedure.
  @c SYSTEM_LIBRARY_PATHS can still be used as a global list of paths for all
  dependency searches.
- Improvements to OpenVDB's CMake module setup order in regards to CMake
  policy, minimum version and project calls.
- Replaced occurrences of boost::scoped_array with std::unique_ptr.
- Added an OPENVDB_SIMD option to CMake to optionally define SSE4.2 and
  AVX compiler flags, this is switched off by default.
- Made various small changes to improve Visual Studio compatiblity and
  deprecate some logic for compilers older than Visual Studio&nbsp;2017.
- Standardized CMake install locations using GNUInstallDirs. Importantly,
  this changes the default library installation folder from lib to lib64
  on some 64-bit systems, or to lib/multiarch-tuple on Debian
  <I>[Contributed&nbsp;by&nbsp;David&nbsp;Aguilar]</I>
- Added SIMD intrinsics to a few common NodeMask methods.
  <I>[Contributed&nbsp;by&nbsp;Konstantin]</I>

@par
Bug fixes:
- Fixed a bug in <TT>FindJemalloc.cmake</TT> where paths were not being handled
  correctly.
- Fixed a Windows build issue in openvdb_render.
- Fixed a non deterministic threading bug in @vdblink::tools::meshToVolume()
  mesh to volume@endlink during polygon voxelization which could result in
  different distance values.

@anchor v7_0_0_ABI_changes
@par
ABI changes:
- OpFactory destructor is now virtual as of ABI=7
- Added new virtual methods for copying const grids and replacing
  the metadata and/or the transform -
  @vdblink::GridBase::copyGridReplacingMetadata() GridBase::copyGridReplacingMetadata@endlink,
  @vdblink::GridBase::copyGridReplacingTransform() GridBase::copyGridReplacingTransform@endlink
  and @vdblink::GridBase::copyGridReplacingMetadataAndTransform()
  GridBase::copyGridReplacingMetadataAndTransform@endlink.
- AttributeArray copy constructor is now thread-safe.

@par
API changes:
- @vdblink{tools::VolumeToMesh::pointList(),VolumeToMesh::pointList} and
  @vdblink{tools::VolumeToMesh::polygonPoolList(),VolumeToMesh::polygonPoolList}
  now return a std::unique_ptr instead of a boost::scoped_array.
- @vdblink::points::AttributeArray::copyUncompressed() AttributeArray::copyUncompressed@endlink
  is now deprecated.

@par
Python:
- Removed the requirement of CMake&nbsp;3.14 for NumPy usage.
- Added support for Boost versions 1.65 and later when building
  the Python module with NumPy support through CMake.
- Improved CMake Python3 support.
- The Python Module is now disabled by default in CMake.

@par
Houdini:
- Fixed a bug in the Points Convert SOP during conversion from
  Houdini geometry to OpenVDB Points, where point group information could
  end up corrupted or cause a crash with non-contiguous point offsets (mesh
  inputs).
- Threaded the population of point group memberships during conversion from
  Houdini geometry to OpenVDB Points
- Added logic to the Rasterize&nbsp;Points SOP to suppress the output of
  non-finite attribute values due to subnormal input densities.
- Introduced a position compression option to the Scatter&nbsp;SOP for VDB
  Points and default to 16-bit fixed point.


@htmlonly <a name="v6_2_1_changes"></a>@endhtmlonly
@par
<B>Version 6.2.1</B> - <I>September 30, 2019</I>

@par
Bug fixes:
- Fixed a crash that arose from an inadvertent ABI change of an I/O class
  with the 6.2.0 release.
  The crash occured when attempting to write out
  a point data grid using an I/O routine from a different version of
  OpenVDB than the one with which the grid was authored and when
  one of those OpenVDB versions was 6.2.0.


@htmlonly <a name="v6_2_0_changes"></a>@endhtmlonly
@par
<B>Version 6.2.0</B> - <I>September 18, 2019</I>

@par
New features:
- Added @vdblink{tools::FindActiveValues,FindActiveValues}, which counts
  the active values in a tree that intersect a given bounding box.
- Added @vdblink{io::DelayedLoadMetadata,DelayedLoadMetadata}, which stores
  mask offsets and compression sizes on write to accelerate delayed load
  reading.

@par
Improvements:
- @vdblink{tree::LeafNode::modifyValue(),LeafNode::modifyValue} and
  @vdblink{tree::LeafNode::modifyValueAndActiveState(),
  LeafNode::modifyValueAndActiveState} now modify voxel values
  in place for improved performance.
- Added @vdblink{math::isInfinite(),math::isInfinite} and
  @vdblink{math::isNan(),math::isNan} to resolve Visual&nbsp;Studio
  compatibility issues with integer types.
- Made minor performance improvements to moving and filtering VDB points.
- Improved performance related to a mutex contention when appending
  multiple @vdblink{points::AttributeArray,AttributeArray}<I></I>s
  in parallel through various point operations.
- Significantly improved the performance of
  @vdblink::tools::createLevelSetSphere() createLevelSetSphere@endlink
  using threading.
- Improved directory and file path lookups of some CMake commands in
  the root <TT>CMakeLists.txt</TT>.
  <I>[Reported&nbsp;by&nbsp;Daniel&nbsp;Elliott]</I>
- Improved CMake support for GLFW versions 3.1 and later.
- <TT>FindOpenVDB.cmake</TT> now correctly propagates @c CXX version
  requirements.
- Added CMake support for linking against Jemalloc and TBB&nbsp;malloc
  and enabled Jemalloc by default for Linux and non-Maya builds
  and TBB&nbsp;malloc for all other builds.
- Added a @c USE_COLORED_OUTPUT option to CMake to display compiler output
  in color.
- Added an @c OPENVDB_CODE_COVERAGE option to CMake.
- CMake now automatically detects and configures the CXX11 ABI requirement
  for Houdini builds.
- CMake now issues deprecation warnings for 2017 VFX Reference Platform
  version dependencies. In particular, C++11-only compilers are now
  deprecated; OpenVDB&nbsp;7.0 will require a C++14-compatible compiler.

@par
Bug fixes:
- Replaced @b std::vector with @b std::deque as the underlying container
  for @vdblink{util::PagedArray,PagedArray}, to address a rare crash
  when reading from multiple threads while writing from another thread.
- Fixed a bug that could cause an empty
  @vdblink{math::CoordBBox::volume(),CoordBBox} to report nonzero volume.
- Fixed a bug in
  @vdblink{tools::computeScalarPotential(),computeScalarPotential}
  that could produce a corrupt result due to invalid memory access.
  <I>[Reported&nbsp;by&nbsp;Edwin&nbsp;Braun]</I>
- Partially reverted the
  @vdblink{tools::ClosestSurfacePoint,ClosestSurfacePoint}
  tool&rsquo;s distance calculations to their pre-OpenVDB&nbsp;5.0 behavior
  to address a bug in the
  @vdblink{tools::fillWithSpheres(),fillWithSpheres} tool
  that caused generated spheres to sometimes extend outside the target volume.
- CMake now correctly sets rpaths for the unit test binary.
- Addressed a Valgrind warning by allocating the point attribute array
  @vdblink{points::AttributeArray::registerType,registry}
  using a Meyers singleton.
  <I>[Contributed&nbsp;by&nbsp;Autodesk]</I>

@par
ABI changes:
- ABI versions&nbsp;3 and older are now deprecated, and support for them will
  be removed in a future release.
  Until then, define the macro @c OPENVDB_USE_DEPRECATED_ABI (or set the
  CMake @c OPENVDB_USE_DEPRECATED_ABI option to @c ON) to suppress deprecation
  messages when compiling OpenVDB or dependent code.

@par
API changes:
- Changed @vdblink{points::RandomLeafFilter::LeafMap,RandomLeafFilter::LeafMap}
  from a @b std::map to a @b std::unordered_map.
- Removed the @b TableT template argument from
  @vdblink{util::PagedArray,PagedArray}.
  The table type is now hardcoded to @b std::deque.
- The minimum supported version of GLFW is now&nbsp;3.1.

@par
Python:
- CMake now always produces a <TT>.so</TT> for the Python module
  on Linux and Unix platforms.
- Fixed a compile-time error when building the Python module for Python&nbsp;3.
  <I>[Reported&nbsp;by&nbsp;yurivict]</I>

@par
Houdini:
- OpenVDB SOPs are now displayed in an ASWF sub-menu of the VDB tab menu.
- Added API documentation and examples.
- Added @hvdblink{GEOvdbApply,GEOvdbApply}, which invokes a functor
  on a VDB primitive if the resolved grid type is a member of
  a given type list.
- Fixed a regression in the Fill&nbsp;SOP that caused it to modify VDBs
  in the input detail.
- The Combine&nbsp;SOP no longer crashes in <B>Copy&nbsp;B</B> mode when the
  destination is not a&nbsp;VDB.
- Added an @hulink{OpFactory::addSpareData(),OpFactory::addSpareData} method
  and @hulink{addOperatorSpareData(),addOperatorSpareData} and
  @hulink{getOperatorSpareData(),getOperatorSpareData} functions
  to manage spare data associated with operator types.
- Added an @c opsparedata HScript command and @c hou.NodeType.spareData
  and @c hou.NodeType.spareDataDict methods to retrieve spare data
  associated with operator types.
- Added a <TT>pythonrc.py</TT> startup script to set the tab menu visibility
  of nodes and their native Houdini equivalents, based on an
  <TT>OPENVDB_OPHIDE_POLICY</TT> environment variable.
- Added an @hulink{OpFactory::setInvisible(),OpFactory::setInvisible} method
  to hide nodes from tab menus.
- Added an
  @hvdblink{OpenVDBOpFactory::setNativeName(),OpenVDBOpFactory::setNativeName}
  method to pair OpenVDB nodes with their native Houdini equivalents.
- Added an @hulink{OpPolicy::getTabSubMenuPath(),OpPolicy::getTabSubMenuPath}
  method to allow @b OpPolicy subclasses to provide their own tab sub-menu path.
- OpenVDB nodes now override @b OP_Operator::getVersion to return
  a version string of the form @c "vdb6.2.0 houdini18.0.222".


@htmlonly <a name="v6_1_0_changes"></a>@endhtmlonly
@par
<B>Version 6.1.0</B> - <I>May 8, 2019</I>

@par
<BLOCKQUOTE>
As of this release, the oldest supported Houdini version is&nbsp;16.5.
</BLOCKQUOTE>

@par
New features:
- Added new @vdblink::QuatTraits QuatTraits@endlink,
  @vdblink::MatTraits MatTraits@endlink and
  @vdblink::ValueTraits ValueTraits@endlink type traits to complement
  @vdblink::VecTraits VecTraits@endlink and added an
  @vdblink::IsSpecializationOf IsSpecializationOf@endlink
  helper metafunction.
- Added support for @vdblink::Vec4SMetadata Vec4s@endlink,
  @vdblink::Vec4DMetadata Vec4d@endlink
  and @vdblink::Vec4IMetadata Vec4i@endlink metadata.
- Added a generic @vdblink::TypeList TypeList@endlink class.
- Added @vdblink::GridBase::apply() GridBase::apply@endlink,
  which invokes a functor on a grid if the resolved grid type
  is a member of a given type list.
- Added @vdblink::util::printTime() printTime@endlink, which outputs
  nicely formatted time information.
- Added a @link std::hash<openvdb::math::Coord> std::hash<Coord>@endlink
  template specialization.
- Added @vdblink::math::CoordBBox::moveMin moveMin@endlink and
  @vdblink::math::CoordBBox::moveMax moveMax@endlink methods to
  @vdblink::math::CoordBBox CoordBBox@endlink.

@par
Improvements:
- @vdblink::util::CpuTimer CpuTimer@endlink now makes use of
  @vdblink::util::printTime() printTime@endlink for nicer output,
  and its API has been improved.
- Significantly improved the performance of point data grid string attribute
  generation.
- @vdblink::points::AttributeArray::copy() AttributeArray::copy@endlink
  and the
  @vdblink::points::AttributeArray::operator=() AttributeArray@endlink
  copy assignment operator are now thread-safe.
- The command-line tools (<TT>vdb_print</TT>, etc.) now include
  the library ABI version in their <TT>-version</TT> output.
- Further improved the responsiveness of the
  @link MeshToVolume.h mesh to volume@endlink converter to interrupt requests.
- The CMake build system has been significantly improved to support a
  wider range of build options and use cases.
  This includes better dependency handling and status reporting, find module
  installation for external use, more robust handling of different platform
  configurations and the introduction of dependency and build documentation.

@par
Bug fixes:
- Fixed a bug in the @link tools/Clip.h clip@endlink tool that caused
  some grid metadata to be discarded.
- Added a check to @vdblink::points::setGroup() points::setGroup@endlink
  to compare the maximum index of the provided
  @vdblink::tools::PointIndexTree PointIndexTree@endlink
  to the size of the membership vector.
- Fixed a race condition introduced in ABI&nbsp;6 when moving points
  in point data grids, due to non-const access to an
  @vdblink::points::AttributeArray AttributeArray@endlink
  triggering a copy-on-write.
- Fixed a bug that caused the @link MeshToVolume.h mesh to volume@endlink
  converter to consume unlimited memory when it encountered NaNs
  in vertex positions.
- Fixed a rounding error bug in
  @link PointConversion.h point conversion@endlink when using
  single-precision floating-point.
- Addressed some type conversion issues and other issues reported by
  GCC&nbsp;6.
- Fixed a crash in @vdblink::tools::extractActiveVoxelSegmentMasks()
  extractActiveVoxelSegmentMasks@endlink
  when the first leaf node had no active voxels.
  <I>[Reported&nbsp;by&nbsp;Rick&nbsp;Hankins]</I>
- Fixed a bug in @vdblink::tools::segmentActiveVoxels() segmentActiveVoxels@endlink
  and @vdblink::tools::segmentSDF() segmentSDF@endlink where inactive leaf
  nodes were only pruned when there was more than one segment.
- Fixed a crash in point moving when using group filters.
- Fixed a bug where the stride of existing attributes was being ignored during
  copy-construction of an @vdblink::points::AttributeSet AttributeSet@endlink.
- Fixed a bug that caused @vdblink::points::AttributeArray::operator==()
  AttributeArray@endlink equality operators to fail for attributes
  with non-constant strides.

@par
API changes:
- Moved the @vdblink::CopyConstness CopyConstness@endlink metafunction from
  @link tree/TreeIterator.h TreeIterator.h@endlink to @link Types.h@endlink.

@par
Houdini:
- The Points&nbsp;Convert SOP now reports NaN Positions as warnings when
  converting from Houdini Points to VDB Points.
- Fixed a bug where the Points&nbsp;Convert&nbsp;SOP was incorrectly ignoring
  point attributes with the same name as an existing point group.
- The Transform&nbsp;SOP now supports frustum transforms by applying the
  transformation to the internal affine map.
- Changed the labels (but not the opnames) of several SOPs to match
  the corresponding native Houdini SOPs.
  The new labels are Morph&nbsp;SDF, Project&nbsp;Non-Divergent,
  Rebuild&nbsp;SDF, Renormalize&nbsp;SDF, Reshape&nbsp;SDF,
  Segment&nbsp;by&nbsp;Connectivity, Smooth&nbsp;SDF,
  Topology&nbsp;to&nbsp;SDF, and Visualize&nbsp;Tree.
- Added an @b OpPolicy::getFirstName method to allow @b OpPolicy subclasses
  to provide their own first name scheme.
- Added an @b OpPolicy::getLabelName method to allow @b OpPolicy subclasses
  to provide their own label naming scheme for tab menus.
- Added type lists for sets of commonly used grid types, including
  @b ScalarGridTypes, @b Vec3GridTypes, @b AllGridTypes, etc.
- The Vector&nbsp;Merge SOP now copies metadata from the representative
  scalar grid.
- Deprecated @b SOP_NodeVDB::duplicateSourceStealable,
  @b houdini_utils::getNodeChain and @b houdini_utils::OP_EvalScope.

@par
Python:
- Added limited support for @ref secPtContents "point data grids",
  comprising I/O and metadata functionality for now.
- Added support for @vdblink::Mat4SMetadata Mat4s@endlink
  and @vdblink::Mat4DMetadata Mat4d@endlink metadata, in the form of nested
  Python lists (e.g., <TT>[[1,0,0,0], [0,1,0,0], [0,0,1,0], [0,0,0,1]]</TT>).


@htmlonly <a name="v6_0_0_changes"></a>@endhtmlonly
@par
<B>Version 6.0.0</B> - <I>December 18, 2018</I>

@par
<BLOCKQUOTE>
Some changes in this release (see @ref v6_0_0_ABI_changes "ABI changes" below)
alter the grid&nbsp;ABI so that it is incompatible with earlier versions of
the OpenVDB library, such as the ones built into Houdini up to and including
Houdini&nbsp;17.
To preserve ABI compatibility, when compiling OpenVDB or any dependent code
define the macro <TT>OPENVDB_ABI_VERSION_NUMBER=</TT><I>N</I>, where,
for example, <I>N</I> is 3 for Houdini&nbsp;15, 15.5 and&nbsp;16,
4 for Houdini&nbsp;16.5 and 5 for Houdini&nbsp;17.0.
</BLOCKQUOTE>

@par
New features:
- Added support to the
  @link ParticlesToLevelSet.h ParticlesToLevelSet@endlink tool
  for fast rasterization of particles into boolean mask grids.
- Added convenience functions
  @vdblink::tools::particlesToSdf() particlesToSdf@endlink,
  @vdblink::tools::particleTrailsToSdf() particleTrailsToSdf@endlink,
  @vdblink::tools::particlesToMask() particlesToMask@endlink
  and @vdblink::tools::particleTrailsToMask() particleTrailsToMask@endlink
  for common particle rasterization use cases.
- Added batch copying functions @vdblink::points::AttributeArray::copyValues()
  AttributeArray::copyValues@endlink and
  @vdblink::points::AttributeArray::copyValuesUnsafe()
  AttributeArray::copyValuesUnsafe@endlink that significantly outperform
  the older @vdblink::points::AttributeArray::set()
  AttributeArray::set@endlink method.

@par
Improvements:
- Improved the responsiveness of the
  @link MeshToVolume.h mesh to volume@endlink converter to interrupt requests.
- Attempts to use a partially deserialized
  @vdblink::points::AttributeArray AttributeArray@endlink now errors.
- Updated point deletion to use faster batch copying for ABI=6+.
- Methods relating to in-memory Blosc compression for
  @vdblink::points::AttributeArray::compress() AttributeArray@endlink
  now do nothing and have been marked deprecated resulting in memory savings
  for ABI=6+.

@par
Bug fixes:
- Fixed various signed/unsigned casting issues to resolve compiler warnings
  when moving points in point data grids.

@anchor v6_0_0_ABI_changes
@par
ABI changes:
- Added multiple new virtual functions to
  @vdblink::points::AttributeArray AttributeArray@endlink.
- Changed the order and size of member variables in
  @vdblink::points::AttributeArray AttributeArray@endlink
  and @vdblink::points::TypedAttributeArray TypedAttributeArray@endlink.

@par
API changes:
- Removed a number of methods that were deprecated in version&nbsp;5.0.0 or
  earlier.
- Removed the experimental @b ValueAccessor::newSetValue method.
- Deprecated @vdblink::points::AttributeArray::compress()
  AttributeArray@endlink methods relating to in-memory Blosc compression.

@par
Houdini:
- The Convert and To&nbsp;Polygons SOPs now correctly transfer vertex
  attributes when the output is a polygon soup.
- Added an option to the Visualize&nbsp;SOP to display leaf nodes as points.
- Renamed the Visualize&nbsp;SOP&rsquo;s <TT>leafmode</TT>,
  <TT>internalmode</TT>, <TT>tilemode</TT> and <TT>voxelmode</TT> parameters
  to <TT>leafstyle</TT>, <TT>internalstyle</TT>, etc. and converted them
  from ordinals to strings.
- Made various improvements to viewport rendering of point data grids.
- Added a <B>ParmFactory::setInvisible</B> method to allow parameters
  to be marked as hidden.  This is useful for multi-parms,
  whose child parameters cannot be made obsolete.
- Removed the option to use in-memory Blosc compression from the
  Points&nbsp;Convert&nbsp;SOP as this feature has now been deprecated.
- Made various small changes for Houdini&nbsp;17 compatibility.


@htmlonly <a name="v5_2_0_changes"></a>@endhtmlonly
@par
<B>Version 5.2.0</B> - <I>August 13, 2018</I>

@par
New features:
- Added @link points/PointAdvect.h tools@endlink to advect points
  stored in point data grids through velocity fields.
  <I>[Contributed&nbsp;by&nbsp;Dan&nbsp;Bailey]</I>
- For point data grids, voxel data can now be
  @vdblink::points::prefetch() prefetched@endlink independently of
  position or other attributes.
  <I>[Contributed&nbsp;by&nbsp;Dan&nbsp;Bailey]</I>
- Added @link points/PointSample.h tools@endlink to sample voxel values
  onto points stored in point data grids.
  <I>[Contributed&nbsp;by&nbsp;Double&nbsp;Negative]</I>

@par
Improvements:
- The @vdblink::tools::UniformPointScatter UniformPointScatter@endlink tool
  now generates points in &ldquo;points per volume&rdquo; mode even when
  the product of the density and the voxel volume is less than one,
  and the point count now varies continuously with the density.
- Added a minimum/maximum sphere count argument to the
  @vdblink::tools::fillWithSpheres() fillWithSpheres@endlink tool.
  (The previous version, now deprecated, supported only a maximum
  sphere count.)
- Added a method to the level set tracking tool to enable and disable
  @vdblink::tools::LevelSetTracker::setTrimming() trimming@endlink
  of voxels outside the narrow band.
  Previously, trimming was always enabled, which caused dense SDFs
  to be converted to narrow-band level sets.
- Added @b state methods to point data
  @link points/IndexFilter.h index filters@endlink to improve
  optimization opportunities.
  <I>[Contributed&nbsp;by&nbsp;Dan&nbsp;Bailey]</I>
- Added @vdblink::points::ActiveFilter active@endlink
  and @vdblink::points::InactiveFilter inactive@endlink value mask
  point data index filters.
  <I>[Contributed&nbsp;by&nbsp;Dan&nbsp;Bailey]</I>
- Replaced include/exclude group list parameters with filter functors
  in various point data functions.
  <I>[Contributed&nbsp;by&nbsp;Dan&nbsp;Bailey]</I>
- Refactored and simplified the
  @link points/PointCount.h point count@endlink API.
  <I>[Contributed&nbsp;by&nbsp;Dan&nbsp;Bailey]</I>
- Computing cumulative per-leaf point offsets is now parallelized.
  <I>[Contributed&nbsp;by&nbsp;Dan&nbsp;Bailey]</I>
- Made various small changes for Visual Studio&nbsp;2017 compatibility.
  <I>[Contributed by Edward&nbsp;Lam]</I>

@par
Bug fixes:
- Fixed a bug that could cause an infinite loop when iterating over
  an empty root node.
- Fixed namespace-related bugs in
  @vdblink::math::Tuple::isZero() Tuple::isZero@endlink
  and @vdblink::math::Mat::isZero() Mat::isZero@endlink that led to
  compile-time errors.
- Fixed type conversion bugs in the vector-to-vector <A HREF=
  "namespaceopenvdb_1_1v5__2_1_1math.html#rotation_v1_v2"><B>rotation</B></A>
  function that made it impossible for it to return a single-precision
  rotation matrix, and modified the function to accept @b Vec3 arguments
  of any value type.
- Fixed a bug in the @link MeshToVolume.h mesh to volume@endlink converter
  that made it uninterruptible in certain cases even though
  an interrupter was provided.
  <I>[Reported&nbsp;by&nbsp;Doug&nbsp;Epps]</I>

@par
Houdini:
- Added an option to the From&nbsp;Particles&nbsp;SOP to output an
  interior mask grid.
- Added options to the Metadata&nbsp;SOP to set the grid name
  and to propagate metadata to primitive attributes and vice-versa.
- Modified <A HREF=
  "http://www.sidefx.com/docs/hdk16.5/class_g_u___prim_v_d_b.html#af9274e93cc2d5d8d1f001aa7a286180a">
  <B>convertVolumesToVDBs</B></A> to set the output VDBs&rsquo; grid names
  to the names of the volume primitives.
- Added an option to the Offset&nbsp;Level&nbsp;Set,
  Renormalize&nbsp;Level&nbsp;Set, Smooth&nbsp;Level&nbsp;Set
  and Resize&nbsp;Narrow&nbsp;Band&nbsp;SOPs to enable and disable
  trimming of voxels outside the narrow band.
  Previously, trimming was always enabled, which caused dense SDFs
  to be converted to narrow-band level sets.
- Fixed a bug in the Resample&nbsp;SOP that prevented it from reading
  a reference VDB from the second input.
- Added an option to the Scatter&nbsp;SOP to scatter points only on
  an isosurface of a signed distance field.
- The Scatter&nbsp;SOP now generates points in Point&nbsp;Density mode
  even when the product of the density and the voxel volume is less than one,
  and the point count now varies continuously with the density.
- Added a minimum sphere count option to the To&nbsp;Spheres&nbsp;SOP.
- Added enable/disable toggles to the To&nbsp;Spheres&nbsp;SOP&rsquo;s
  minimum and maximum radius parameters and eliminated the world space
  radius parameters.
  The remaining minimum and maximum parameters, formerly the voxel space
  radii, are now used in both world unit and voxel unit modes.
- Added transform and rotation order options to the Transform&nbsp;SOP.
- Added support to the Advect&nbsp;Points&nbsp;SOP for advecting points
  stored in point data grids.
  <I>[Contributed&nbsp;by&nbsp;Dan&nbsp;Bailey]</I>
- Added support to the Sample&nbsp;Points&nbsp;SOP for sampling onto points
  stored in point data grids.
  <I>[Contributed&nbsp;by&nbsp;Double&nbsp;Negative]</I>


@htmlonly <a name="v5_1_0_changes"></a>@endhtmlonly
@par
<B>Version 5.1.0</B> - <I>April 10, 2018</I>

@par
New features:
- Added an option to
  @vdblink::points::deleteFromGroups() points::deleteFromGroups@endlink
  to delete the groups as well as the points.
  <I>[Contributed&nbsp;by&nbsp;Nick&nbsp;Avramoussis]</I>
- Added a @c header_test Makefile target that checks library header files
  for dependencies on missing or indirectly included headers.
  <I>[Contributed&nbsp;by&nbsp;Dan&nbsp;Bailey]</I>
- Added support for @vdblink::math::Mat3s Mat3s@endlink and
  @vdblink::math::Mat3d Mat3d@endlink point data
  @vdblink::points::TypedAttributeArray typed attributes@endlink.
  <I>[Contributed&nbsp;by&nbsp;Dan&nbsp;Bailey]</I>

@par
Improvements:
- Added per-test timings to <TT>vdb_test</TT> to help in identifying
  performance regressions.
- @vdblink::zeroVal zeroVal@endlink now returns a zero matrix instead of
  an identity matrix for @vdblink::math::Mat4s Mat4s@endlink
  and @vdblink::math::Mat4d Mat4d@endlink, and it is now also defined
  (and returns a zero matrix) for @vdblink::math::Mat3s Mat3s@endlink
  and @vdblink::math::Mat3d Mat3d@endlink.

@par
Python:
- Fixed a bug introduced in version&nbsp;3.2.0 that caused
  boolean and integer values added to a grid&rsquo;s metadata
  to be stored as floating-point values.

@par
Houdini:
- Added options to the Clip&nbsp;SOP to expand or shrink the clipping region
  and, when clipping to a camera frustum, to set the near and far
  clipping planes.
- Added output grid naming options to the Points&nbsp;Convert&nbsp;SOP.
- Added a Keep&nbsp;Original&nbsp;Geometry toggle to the
  Points&nbsp;Convert&nbsp;SOP and improved the efficiency of point unpacking.
  <I>[Contributed&nbsp;by&nbsp;Dan&nbsp;Bailey]</I>
- Added an option to the Points&nbsp;Delete&nbsp;SOP to delete point groups.
  <I>[Contributed&nbsp;by&nbsp;Nick&nbsp;Avramoussis]</I>
- Fixed a rare crash when extracting points from a point data primitive.
  <I>[Contributed by Jeff&nbsp;Lait]</I>
- Added a @b SOP_NodeVDB::evalStdString method that facilitates
  string parameter evaluation in expressions, e.g.,
  <TT>matchGroup(*gdp,&nbsp;evalStdString("group",&nbsp;time))</TT>.
- Removed the deprecated @b openvdb_houdini::validateGeometry function.
  Use @b convertGeometry instead.
- Added a @b SOP_NodeVDB::matchGroup overload that eliminates the need
  to @c const_cast the @b GU_Detail.
  <I>[Contributed by Jeff&nbsp;Lait]</I>
- Grid transforms are now more aggressively simplified, making it less likely
  to produce nonuniform voxels erroneously.
  <I>[Contributed by Jeff&nbsp;Lait]</I>
- Fixed a bug when copying and pasting a Create&nbsp;SOP that could cause
  the Voxel&nbsp;Size toggle to change state.
- Added a @b houdini_utils::OpFactory::setVerb method to register
  <A HREF="http://www.sidefx.com/docs/houdini/model/compile">
  compilable</A>&nbsp;SOPs.
- Made @b SOP_NodeVDB::cookMySop @c final (that is, non-overridable)
  to facilitate the implementation of compilable SOPs.
  Override @b SOP_NodeVDB::cookVDBSop instead.
  (In most cases, it suffices to rename @b cookMySop to @b cookVDBSop.)
- Renamed some parameters on the following SOPs to match the equivalent
  native Houdini nodes: Advect, Advect&nbsp;Points, Analysis, Combine, Filter,
  Fracture, From&nbsp;Particles, From&nbsp;Polygons, Morph&nbsp;Level&nbsp;Set,
  Occlusion&nbsp;Mask, Offset&nbsp;Level&nbsp;Set, Points&nbsp;Group, Resample,
  Resize&nbsp;Narrow&nbsp;Band, Smooth&nbsp;Level&nbsp;Set,
  Topology&nbsp;To&nbsp;Level&nbsp;Set, Vector&nbsp;Merge, and Visualize.
- Added @b SOP_VDBCacheOptions, a convenience base class for
  compilable&nbsp;SOPs.
  <I>[Contributed by Jeff&nbsp;Lait]</I>
- Converted most SOPs into compilable SOPs.


@htmlonly <a name="v5_0_0_changes"></a>@endhtmlonly
@par
<B>Version 5.0.0</B> - <I>November 6, 2017</I>

@par
<BLOCKQUOTE>
Some changes in this release (see @ref v5_0_0_ABI_changes "ABI changes" below)
alter the grid&nbsp;ABI so that it is incompatible with earlier versions of
the OpenVDB library, such as the ones built into Houdini up to and including
Houdini&nbsp;16.
To preserve ABI compatibility, when compiling OpenVDB or any dependent code
define the macro <TT>OPENVDB_ABI_VERSION_NUMBER=</TT><I>N</I>, where,
for example, <I>N</I> is 3 for Houdini&nbsp;15, 15.5 and&nbsp;16 and 4
for Houdini&nbsp;16.5.
</BLOCKQUOTE>

@par
New features:
- Added a @vdblink::getLibraryAbiVersionString()
  getLibraryAbiVersionString@endlink function, which returns a
  string such as <TT>"5.0.0abi3"</TT>.
- Added a @vdblink::WeakPtr weak pointer@endlink type alias for ABI
  compatibility.
- Metadata fields of unregistered types are no longer discarded after
  being read from a <TT>.vdb</TT> file, and although their values are not
  printable, they can be written back to disk.
- Added a @c DESTDIR_LIB_DIR Makefile variable for Linux multiarch support.
  <I>[Contributed&nbsp;by&nbsp;Mathieu&nbsp;Malaterre]</I>
- Added tools to create @link tools/PotentialFlow.h potential flow@endlink
  fields, as described in the 2017&nbsp;SIGGRAPH OpenVDB course.
  <I>[Contributed&nbsp;by&nbsp;Double&nbsp;Negative]</I>
- Added @link points/PointMask.h tools@endlink to create mask grids from
  point data grids and to compute
  @vdblink::points::pointCountGrid() point counts@endlink.
  <I>[Contributed&nbsp;by&nbsp;Dan&nbsp;Bailey]</I>
- Added @link points/PointScatter.h tools@endlink to scatter
  @ref secPtOverview "OpenVDB points" randomly throughout a volume.
  <I>[Contributed&nbsp;by&nbsp;Nick&nbsp;Avramoussis]</I>

@par
Improvements:
- Significantly improved the performance of point data grid
  @vdblink::points::MultiGroupFilter group filters@endlink.
  <I>[Contributed&nbsp;by&nbsp;Double&nbsp;Negative]</I>

@par
Bug fixes:
- Fixed bugs in the
  @vdblink::tools::ClosestSurfacePoint ClosestSurfacePoint@endlink tool&rsquo;s
  distance calculations that caused searches to produce incorrect results.
- Fixed a locking issue that affected multithreaded access to
  @vdblink::points::PointDataLeafNode PointDataLeafNode@endlink&zwj;s
  when delayed loading was in effect.
  <I>[Contributed&nbsp;by&nbsp;Dan&nbsp;Bailey]</I>

@anchor v5_0_0_ABI_changes
@par
ABI changes:
- Made @vdblink::tree::InternalNode InternalNode@endlink&rsquo;s destructor
  non-virtual.
- The @ref v4_0_2_delayed_load_fix "fix" for a delayed-loading race condition
  in the @vdblink::tree::LeafBuffer LeafBuffer@endlink class that was only
  partially rolled out in the previous release is now enabled on all platforms.
- Replaced a bit flag with an atomic integer in
  @vdblink::points::AttributeArray points::AttributeArray@endlink
  to address a threading issue during delayed loading.
  <I>[Contributed&nbsp;by&nbsp;Dan&nbsp;Bailey]</I>
- Deprecated the @c OPENVDB_2_ABI_COMPATIBLE and @c OPENVDB_3_ABI_COMPATIBLE
  macros in favor of a new @c OPENVDB_ABI_VERSION_NUMBER macro.
  The new macro defaults to the library major version number but can be
  set at compile time to an earlier version number to disable ABI changes
  since that version.
  (Older ABIs will not be supported indefinitely, however.)
  For example, compile OpenVDB and any dependent code with
  <TT>-DOPENVDB_ABI_VERSION_NUMBER=4</TT> to use the 4.x&nbsp;ABI.

@par
API changes:
- Replaced @b tools::ClosestSurfacePoint::initialize with
  @vdblink::tools::ClosestSurfacePoint::create()
  tools::ClosestSurfacePoint::create@endlink,
  which returns a newly-allocated and properly initialized object.
- Removed methods that were deprecated in version&nbsp;4.0.0 or earlier,
  including @b io::File::readGridPartial, @b points::initialize,
  @b points::uninitialize and @b util::PagedArray::pop_back.
- Deprecated @vdblink::IllegalValueException IllegalValueException@endlink
  in favor of @vdblink::ValueError ValueError@endlink.
- Changed the naming scheme for the
  @link OPENVDB_VERSION_NAME library namespace@endlink
  from <B>openvdb::v</B><I>X</I><B>_</B><I>Y</I><B>_</B><I>Z</I>
  to <B>openvdb::v</B><I>X</I><B>_</B><I>Y</I><B>abi</B><I>N</I>,
  where @e X, @e Y, @e Z and @e N are the major, minor, patch and ABI
  version numbers, respectively.
  The <B>abi</B><I>N</I> suffix is added only when the library is built
  using an older ABI version.

@par
Python:
- Reimplemented NumPy support for Boost&nbsp;1.65 compatibility.

@par
Houdini:
- Fixed bugs that caused the Ray&nbsp;SOP&rsquo;s closest surface point
  searches to produce incorrect results.
- Changed the @b VdbPrimCIterator::FilterFunc type from @b boost::function
  to @b std::function.
- Changed the @b houdini_utils::OpPolicyPtr type from @b boost:shared_ptr
  to @b std::shared_ptr.
- Debug-level log messages generated by OpenVDB are no longer forwarded
  to Houdini&rsquo;s error manager.
- Fixed a bug in the Read&nbsp;SOP that made it impossible to select among
  grids of the same name in a file.
- Added @b houdini_utils::ParmFactory::setAttrChoiceList, a convenience
  method for the creation of menus of attributes.
- Added a Potential&nbsp;Flow&nbsp;SOP.
  <I>[Contributed&nbsp;by&nbsp;Double&nbsp;Negative]</I>
- Added point data grid support to the Scatter&nbsp;SOP.
  <I>[Contributed&nbsp;by&nbsp;Nick&nbsp;Avramoussis]</I>
- Added mask and point count output options to the
  Points&nbsp;Convert&nbsp;SOP.
  <I>[Contributed&nbsp;by&nbsp;Dan&nbsp;Bailey]</I>


@htmlonly <a name="v4_0_2_changes"></a>@endhtmlonly
@par
<B>Version 4.0.2</B> - <I>July 28, 2017</I>
@par
New features:
- Added @vdblink::tools::compActiveLeafVoxels compActiveLeafVoxels@endlink,
  which composites active voxel values from a source tree into a destination
  tree.
  It is threaded and faster than existing tools that merge trees, however
  it operates only on leaf nodes.
- Added a <TT>vdb_test&nbsp;-f</TT> option that reads a list of tests
  to be run from a text file.
- Added functions for @link points/PointDelete.h deleting points@endlink
  from point data grids based on group membership.
  <I>[Contributed&nbsp;by&nbsp;Double&nbsp;Negative]</I>
- Enabled display of point data grids in <TT>vdb_view</TT>.
  <I>[Contributed&nbsp;by&nbsp;Nick&nbsp;Avramoussis]</I>
- Added a view mode indicator to <TT>vdb_view</TT>.
- Added @vdblink::math::Mat::isFinite() isFinite@endlink,
  @vdblink::math::Mat::isNan() isNan@endlink, and
  @vdblink::math::Mat::isZero() isZero@endlink methods to
  @vdblink::math::Mat math::Mat@endlink and added
  @vdblink::math::Tuple::isZero() isZero@endlink to
  @vdblink::math::Tuple math::Tuple@endlink.
- Added @vdblink::tools::interiorMask() tools::interiorMask@endlink,
  which constructs a boolean mask grid from the active voxels of an
  input grid or, if the input grid is a level set, from the interior
  voxels of the level set.
- Added @vdblink::math::CoordBBox::begin() begin@endlink
  and @vdblink::math::CoordBBox::end() end@endlink iterator methods
  (and related methods) to @vdblink::math::CoordBBox CoordBBox@endlink,
  so that it can be used in range-based <TT>for</TT>&nbsp;loops.
- The @link tools/Clip.h clip@endlink tool now accepts either a box,
  a mask grid or a camera frustum as the clipping region.
  The latter is new in this version.

@par
Improvements:
- Moved the @vdblink::math::Tuple::isFinite() isFinite@endlink,
  @vdblink::math::Tuple::isInfinite() isInfinite@endlink,
  and @vdblink::math::Tuple::isNan() isNan@endlink methods from
  @vdblink::math::Vec3 math::Vec3@endlink et&nbsp;al.
  to @vdblink::math::Tuple math::Tuple@endlink.

@par
Bug fixes:
- @anchor v4_0_2_delayed_load_fix
  Fixed a delayed-loading race condition that could result in crashes.
  <I>[Reported&nbsp;by&nbsp;Dan&nbsp;Bailey]</I>
  <BLOCKQUOTE>
  @b Note: To preserve ABI compatibility, this fix is currently enabled
  only on platforms for which the alignment of a
  <TT>tbb::atomic&lt;uint32_t&gt;</TT> is the same as for a @c uint32_t.
  On other platforms, warnings will be logged during OpenVDB initialization,
  and it is recommended to disable delayed loading in that case (for example,
  by defining the environment variable @c OPENVDB_DISABLE_DELAYED_LOAD).
  </BLOCKQUOTE>
- Fixed a delayed-loading memory leak in the
  @vdblink::points::PointDataLeafNode PointDataLeafNode@endlink.
  <I>[Contributed&nbsp;by&nbsp;Double&nbsp;Negative]</I>
- Changed the random number seeding mechanism for <TT>.vdb</TT> file UUIDs
  to avoid duplicate&nbsp;IDs.
  <I>[Reported&nbsp;by&nbsp;Jason&nbsp;Lefley]</I>
- Fixed an off-by-one bug in the
  @vdblink::tools::GridResampler resampler@endlink that produced grid patterns
  of missing interior voxels for scale factors greater than one.

@par
Houdini:
- As of Houdini&nbsp;16.0.549, @c houdini_utils::OpFactory can generate
  help cards for operators automatically.
  New @c OpFactory::setDocumentation and @c ParmFactory::setDocumentation
  methods allow one to add custom help text in
  <A HREF="http://www.sidefx.com/docs/houdini/help/format">wiki markup</A>
  format.
- Added help cards for all SOPs.  Houdini&nbsp;16.0.578 or later is required.
  <I>[Contributed&nbsp;by&nbsp;Dan&nbsp;Bailey&nbsp;and&nbsp;SideFX]</I>
- The Extended Operator Info window in Houdini&nbsp;16 now renders correctly
  for OpenVDB SOPs, instead of displaying a Python stack trace.
  <I>[Contributed&nbsp;by&nbsp;Dan&nbsp;Bailey]</I>
- Added a Points Delete SOP for deleting points from point data grids
  based on group membership.
  <I>[Contributed&nbsp;by&nbsp;Double&nbsp;Negative]</I>
- Added a Mantra VRAY procedural and a delayed load SHOP for rendering
  point data grids.
  Houdini&nbsp;16 is required.
  <I>[Contributed&nbsp;by&nbsp;Double&nbsp;Negative]</I>
- Replaced the Combine SOP&rsquo;s &ldquo;A/B&nbsp;Pairs&rdquo;
  and &ldquo;Flatten&rdquo; toggles with a menu of collation options
  that include flattening only <I>A</I>&nbsp;grids and flattening groups
  of <I>A</I>&nbsp;grids independently.
- Added a slider to the Remove Divergence SOP to set the error tolerance
  for the pressure solver.
- Added value type conversion options (for VDB output) to the Convert&nbsp;SOP.
- Added a Densify SOP that replaces active tiles with leaf voxels.
- Fixed a bug in the Rasterize Points&nbsp;SOP that capped density values
  to one instead of to the particles&rsquo; densities.
- The Convert and To&nbsp;Polygons SOPs now accept grids of any type
  as surface masks, not just level set or SDF grids.
- Added an option to the Clip&nbsp;SOP to clip to a camera frustum.


@htmlonly <a name="v4_0_1_changes"></a>@endhtmlonly
@par
<B>Version 4.0.1</B> - <I>March 8, 2017</I>
@par
New features:
- Added functions to util/logging.h to simplify configuration of the
  logging system (via command-line arguments, in particular).
- Added @vdblink::tree::LeafManager::activeLeafVoxelCount()
  LeafManager::activeLeafVoxelCount@endlink, a faster, threaded
  alternative to @vdblink::tree::Tree::activeLeafVoxelCount()
  Tree::activeLeafVoxelCount@endlink.
- Added a <TT>-shuffle</TT> option that causes <TT>vdb_test</TT>
  to run unit tests in random order, which can help to identify
  unintended dependencies between tests.
- Added @c vdb_lod, a command-line tool to generate volume mipmaps
  for level-of-detail effects.
- Added methods to compute the median value of
  @vdblink::tree::LeafNode::medianOn() active@endlink,
  @vdblink::tree::LeafNode::medianOff() inactive@endlink
  or @vdblink::tree::LeafNode::medianAll() all@endlink voxels in leaf nodes.

@par
Improvements:
- Added a @vdblink::Metadata::str() Metadata::str@endlink specialization
  for @vdblink::StringMetadata StringMetadata@endlink that eliminates
  the overhead of writing to a string stream.
- Made various minor improvements to @vdblink::util::PagedArray
  util::PagedArray@endlink.
- Added an @c install_lib build target to the Makefile.
  <I>[Contributed&nbsp;by&nbsp;Double&nbsp;Negative]</I>
- Added @subpage points "documentation" and Cookbook
  @ref openvdbPointsHelloWorld "examples" for OpenVDB&nbsp;Points.
  <I>[Contributed&nbsp;by&nbsp;Double&nbsp;Negative]</I>
- Registration of OpenVDB&nbsp;Points grid and attribute types is now
  handled in @vdblink::initialize() openvdb::initialize@endlink,
  and @vdblink::points::initialize() points::initialize@endlink
  and @vdblink::points::uninitialize() points::uninitialize@endlink
  are therefore deprecated.
- Extended multi-pass I/O to handle a variable number of passes per leaf node.
  <I>[Contributed&nbsp;by&nbsp;Double&nbsp;Negative]</I>
- Addressed a name conflict between macros in util/NodeMasks.h and symbols in
  the <A HREF="http://eigen.tuxfamily.org/index.php?title=Main_Page">Eigen</A>
  library.
  <I>[Reported&nbsp;by&nbsp;Trevor&nbsp;Thomson]</I>

@par
Bug fixes:
- The @vdblink::tools::fillWithSpheres() fillWithSpheres@endlink
  and @vdblink::tools::ClosestSurfacePoint ClosestSurfacePoint@endlink
  tools now correctly handle isosurfaces outside the input volume&rsquo;s
  narrow band.
- The @vdblink::tools::MultiResGrid MultiResGrid@endlink tool
  now supports all standard grid types, including
  @vdblink::BoolGrid BoolGrid@endlink and @vdblink::MaskGrid MaskGrid@endlink.
- @vdblink::tree::LeafNode::fill() LeafNode::fill@endlink now correctly clips
  the fill region to the node&rsquo;s bounding box.
- @vdblink::Grid::denseFill() Grid::denseFill@endlink no longer densifies
  all existing active tiles, and it now correctly handles both active
  and inactive fill values.
- Fixed a bug that caused @vdblink::tools::copyToDense()
  tools::copyToDense@endlink to only partially populate the output array
  when delayed loading was in effect.
  <I>[Reported&nbsp;by&nbsp;Stuart&nbsp;Levy]</I>
- Fixed an issue with duplicate registration of
  @link points/PointDataGrid.h PointDataGrid@endlink attribute types.
  <I>[Reported&nbsp;by&nbsp;SideFX]</I>
- Fixed an uninitialized memory bug in the
  @vdblink::tools::meshToVolume() mesh to volume@endlink converter.
  <I>[Reported&nbsp;by&nbsp;SideFX]</I>
- Fixed a thread race condition in
  @vdblink::math::QuantizedUnitVec QuantizedUnitVec@endlink
  that could cause it to produce incorrect results.
  <I>[Contributed by Jeff&nbsp;Lait]</I>
- Fixed a dangling pointer bug in the
  @vdblink::tools::ParticleAtlas particle atlas@endlink tool.
  <I>[Contributed&nbsp;by&nbsp;SideFX]</I>
- Grid operators (@vdblink::tools::divergence() divergence@endlink,
  @vdblink::tools::gradient() gradient@endlink, etc.) now produce
  correct results even for grids with active tile values.
- Fixed a bug when writing an out-of-core
  @vdblink::points::AttributeArray points::AttributeArray@endlink
  that could cause corruption of the metadata associated with the array.
  <I>[Contributed&nbsp;by&nbsp;Double&nbsp;Negative]</I>

@par
Python:
- Added functions @c getLoggingLevel, @c setLoggingLevel, and
  @c setProgramName, to allow configuration of the logging system.

@par
Houdini:
- Fixed a crash in the Ray SOP when the user selected an isosurface
  outside the target volume&rsquo;s narrow band.
- The LOD SOP now supports all standard grid types, including boolean grids.
- Added @c houdini_utils::ParmFactory::setGroupChoiceList, a convenience
  method for the creation of menus of primitive groups.
- Made various small changes for Houdini&nbsp;16 compatibility.
  <I>[Contributed&nbsp;by&nbsp;SideFX]</I>
- The Create SOP now supports matching the new grids&rsquo; transform,
  voxel size, and topology to a reference grid.
  If the topology is being matched, it can optionally be resampled
  to a different voxel size.
- Added some support for point data grids to the Clip,
  Topology&nbsp;To&nbsp;Level&nbsp;Set and Visualize SOPs.
  <I>[Contributed&nbsp;by&nbsp;Double&nbsp;Negative]</I>
- Compression is no longer enabled by default in the
  Points&nbsp;Convert&nbsp;SOP for normals and colors, because they are
  not guaranteed to have a [0,&nbsp;1] range.
  <I>[Contributed&nbsp;by&nbsp;Double&nbsp;Negative]</I>
- Added a 16-bit truncation compression option to the
  Points&nbsp;Convert&nbsp;SOP.
  <I>[Contributed&nbsp;by&nbsp;Double&nbsp;Negative]</I>
- Fixed a build issue with the GR_PrimVDBPoints render hook plugin
  that could cause @c hython to report a DSO error.
  <I>[Reported&nbsp;by&nbsp;Double&nbsp;Negative]</I>
- Added an @c install_lib build target to the Makefile.
- Rewrote the Remove&nbsp;Divergence SOP to actually remove divergence from
  vector fields on collocated grids, and added support for stationary
  and moving obstacles and an option to output a pressure field.
- The Analysis&nbsp;SOP now produces correct results for grids with active
  tile values.
- Added a sparse/dense toggle to the Fill&nbsp;SOP.
- Added @c openvdb_houdini::startLogForwarding,
  @c openvdb_houdini::stopLogForwarding
  and @c openvdb_houdini::isLogForwarding, which control the forwarding
  of log messages to Houdini&rsquo;s error manager.
  Forwarding of library warnings and error messages is now enabled
  by default for SOPs when OpenVDB is built with
  <A HREF="http://log4cplus.sourceforge.net/">log4cplus</A>.


@htmlonly <a name="v4_0_0_changes"></a>@endhtmlonly
@par
<B>Version 4.0.0</B> - <I>November 15, 2016</I>
@par
Highlights:
- Incorporated Double&nbsp;Negative&rsquo;s
  <A HREF="https://github.com/dneg/openvdb_points_dev">
  OpenVDB&nbsp;Points</A> library.
- Introduced some C++11 constructs.
  A&nbsp;C++11-compatible compiler is now required.
- Blosc-compressed <TT>.vdb</TT> files are now as much as 20% smaller.
- Vector-valued grids are now constructed and destroyed much faster.
  <BLOCKQUOTE>
  @b Note: This change and other changes in this release
  (see @ref v4_0_0_ABI_changes "ABI changes" below) alter the grid&nbsp;ABI
  so that it is incompatible with earlier versions of the OpenVDB library,
  such as the ones built into Houdini&nbsp;15, 15.5 and&nbsp;16.
  To disable these changes and preserve ABI compatibility, define
  the macro @c OPENVDB_3_ABI_COMPATIBLE when compiling OpenVDB
  or any code that depends on OpenVDB.
  </BLOCKQUOTE>

@par
New features:
- Added an option to the @link PointScatter.h point scattering@endlink tools
  to specify how far each point may be displaced from the center of its
  host voxel or tile.
- Added a toggle to the @vdblink::tools::clip() clip@endlink tool
  to invert the clipping mask.
- Custom leaf node implementations may now optimize their file layout
  by inheriting from @vdblink::io::MultiPass io::MultiPass@endlink.
  Voxel data for grids with such leaf nodes will be written and read in
  multiple passes, allowing blocks of related data to be stored contiguously.
  <I>[Contributed&nbsp;by&nbsp;Double&nbsp;Negative]</I>
- Added @vdblink::tree::Tree::unallocatedLeafCount()
  Tree::unallocatedLeafCount@endlink, which returns the number of leaf
  nodes with unallocated data buffers (typically due to delayed loading).

@par
Improvements:
- Vector-valued grids are now constructed and destroyed much faster.
- Changed @vdblink::math::Coord Coord@endlink&rsquo;s data representation
  to facilitate C++11 uniform initialization.
- Delayed loading from @vdblink::io::File io::Files@endlink is now faster
  due to the use of seeks instead of reads.
  <I>[Contributed&nbsp;by&nbsp;Double&nbsp;Negative]</I>
- Made many small changes to address type conversion and other warnings
  reported by newer compilers, including Clang&nbsp;3.8.
- Improved Blosc compression ratios and write times by increasing
  the block size.
  <I>[Contributed&nbsp;by&nbsp;Dan&nbsp;Bailey]</I>

@par
Bug fixes:
- Fixed a bug that caused topology operations
  (@vdblink::Grid::topologyUnion() union@endlink,
  @vdblink::Grid::topologyIntersection() intersection@endlink
  and @vdblink::Grid::topologyDifference() difference@endlink) on
  @vdblink::MaskGrid MaskGrids@endlink to sometimes produce incorrect results.
  (MaskGrids are used internally in a number of tools.)
- Changed @vdblink::GridBase::copyGrid() GridBase::copyGrid@endlink and
  @vdblink::Grid::copy() Grid::copy@endlink to close const-correctness holes.
- @vdblink::tools::fillWithSpheres() tools::fillWithSpheres@endlink now
  returns an empty list of spheres instead of crashing when the user selects
  an isosurface that lies outside the bounding volume&rsquo;s narrow band.
- Fixed a null pointer dereference when copying grids that were loaded
  with @c io::File::readGridPartial.
  <I>[Reported&nbsp;by&nbsp;Nick&nbsp;Avramoussis]</I>

@anchor v4_0_0_ABI_changes
@par
ABI changes:
- Added a @vdblink::tree::NodeUnion NodeUnion@endlink template specialization
  for non-POD value types that significantly expedites construction and
  destruction of vector-valued grids.
- Changed @vdblink::math::Coord Coord@endlink&rsquo;s data representation
  to facilitate C++11 uniform initialization.
- Replaced occurrences of <TT>boost::shared_ptr</TT> with
  <TT>std::shared_ptr</TT>.
- Changed @vdblink::GridBase::copyGrid() GridBase::copyGrid@endlink and
  @vdblink::Grid::copy() Grid::copy@endlink to close const-correctness holes.
- Added virtual function @vdblink::tree::Tree::unallocatedLeafCount()
  Tree::unallocatedLeafCount@endlink.

@par
API changes:
- Introduced some C++11 constructs.
  A&nbsp;C++11-compatible compiler is now required.
- Added a parameter to the @link PointScatter.h point scattering@endlink
  tools to control the displacement of each point from the center of
  its host voxel or tile.
  The default behavior, as before, is to allow each point to be placed
  (randomly) anywhere within its voxel or tile.
- Renamed @c LeafManager::getPreFixSum to
  @vdblink::tree::LeafManager::getPrefixSum()
  LeafManager::getPrefixSum@endlink.
- Made @c LeafNode::Buffer a top-level class and renamed it to
  @vdblink::tree::LeafBuffer LeafBuffer@endlink.
  <I>[Contributed&nbsp;by&nbsp;Double&nbsp;Negative]</I>
- Deprecated @c io::File::readGridPartial in favor of delayed loading.
- @c tools::ClosestSurfacePoint::initialize now returns a boolean
  indicating whether initialization was successful.
- Dropped the @c CopyPolicy enum and added
  @vdblink::GridBase::copyGridWithNewTree() GridBase::copyGridWithNewTree@endlink
  and @vdblink::Grid::copyWithNewTree() Grid::copyWithNewTree@endlink in order
  to close const-correctness holes that allowed newly-constructed,
  non-<TT>const</TT> grids to share their trees with existing
  <TT>const</TT> grids.  (Where that behavior is still required, use a
  @vdblink::ConstPtrCast ConstPtrCast@endlink.)

@par
Python:
- Fixed a build issue with Python&nbsp;3 and NumPy.
  <I>[Contributed&nbsp;by&nbsp;Jonathan&nbsp;Scruggs]</I>

@par
Houdini:
- Certain changes in this release (see @ref v4_0_0_ABI_changes "ABI changes"
  above) alter the grid&nbsp;ABI so that it is incompatible with earlier
  versions of the OpenVDB library, such as the ones built into
  Houdini&nbsp;15, 15.5 and&nbsp;16.
  To disable these changes and preserve ABI compatibility, define
  the macro @c OPENVDB_3_ABI_COMPATIBLE when compiling OpenVDB
  or any code that depends on OpenVDB.
- Introduced some C++11 constructs that are incompatible with
  versions of Houdini older than&nbsp;15.0.
- Fixed a bug in the Rasterize Points SOP that caused vector-valued attributes
  to be transferred as scalars.
  <I>[Contributed&nbsp;by&nbsp;Double&nbsp;Negative]</I>
- Added a toggle to the Clip SOP to invert the clipping mask.
- Added a slider to the Scatter SOP to specify how far each point
  may be displaced from the center of its host voxel or tile.


@htmlonly <a name="v3_2_0_changes"></a>@endhtmlonly
@par
<B>Version 3.2.0</B> - <I>August 10, 2016</I>

@par
Highlights:
- New features: tool to produce and store a sequences of progressively
  lower resolution grids (mipmaps), an acceleration structure for fast
  range and nearest-neighbor searches on particles, arbitrary volume
  and level set specific segmentation tools, a new binary mask grid
  type and an efficient point to level set conversion scheme.
- Optimizations: Faster volume to mesh conversion and threaded grid
  destruction, morphological dilation, csg operations and fracture tool.
- New Houdini nodes: Segment, LOD and Topology To Level Set.

@par
New features:
- Added @link MultiResGrid.h tools::MultiResGrid@endlink a tool to
  produce and store a sequences of progressively lower resolution
  grids (mipmaps).
- Added @link ParticleAtlas.h tools::ParticleAtlas@endlink an acceleration
  structure for fast range and nearest-neighbor searches on particles, points
  with radius.
- Added @vdblink::tools::segmentActiveVoxels() segmentActiveVoxels@endlink,
  which operates on grids of arbitrary type and separates connected components
  of a grid&rsquo;s active voxels into distinct grids or trees.
- Added @vdblink::tools::segmentSDF() segmentSDF@endlink, which separates
  disjoint signed-distance-field surfaces into distinct grids or trees.
- Added @vdblink::tools::extractActiveVoxelSegmentMasks()
  extractActiveVoxelSegmentMasks@endlink, which constructs a mask
  for each connected component of a grid&rsquo;s active voxels.
- Added threaded level-set CSG tools
  @vdblink::tools::csgUnionCopy() csgUnionCopy@endlink,
  @vdblink::tools::csgIntersectionCopy() csgIntersectionCopy@endlink
  and @vdblink::tools::csgDifferenceCopy() csgDifferenceCopy@endlink,
  which, unlike the existing CSG tools, produce new grids rather than
  modifying their input grids.
  These new tools are faster and use less memory than the existing tools
  (if only because the input grids never need to be deep-copied).
- Added a threaded @vdblink::tools::dilateActiveValues dilateActiveValues()@endlink
  tool with tile value support.
- Added a @vdblink::tools::PointsToMask PointsToMask@endlink tool,
  which activates voxels that intersect points from a given list.
- Added a new @link openvdb.h MaskGrid@endlink type that uses a single
  bit-field to represent both voxel values and states for the
  @link tree/LeafNodeMask.h leafnode@endlink to reduce memory usage.
- Added a @vdblink::tools::topologyToLevelSet() topologyToLevelSet@endlink tool
  that generates a level set from the implicit boundary between active and
  inactive voxels in an input grid of arbitrary type.
- Added @link LevelSetPlatonic.h tools::LevelSetPlatonic@endlink a new tool
  that produces narrow-band level sets of the five Platonic solids.
- Added @vdblink::tools::extractIsosurfaceMask() extractIsosurfaceMask@endlink
  which masks voxels that intersect the implicit surface defined by the
  given isovalue.
- Added a @vdblink::tree::LeafManager::getPrefixSum() getPrefixSum@endlink
  method to the @vdblink::tree::LeafManager LeafManager@endlink, for
  user-managed external buffers.
- Added a @vdblink::tools::Dense::print() print@endlink method to the
  @vdblink::tools::Dense Dense@endlink grid class.
- Added the @vdblink::math::CoordBBox::Iterator CoordBBox::Iterator@endlink
  class to conveniently iterate over coordinates covered a CoordBBox.
- Added bit-wise operations to the @vdblink::math::CoordBBox CoordBBox@endlink
  class.
- New component wise constructor for the @vdblink::math::CoordBBox
  CoordBBox@endlink class as well as the method
  @vdblink::math::CoordBBox::getCornerPoints CoordBBox::getCornerPoints@endlink.
- Added a new @vdblink::tree::LeafManager LeafManager@endlink constructor to
  create the structure from an existing array of leafnodes.
- Added active tile count to @vdblink::tree::Tree::print Tree::print@endlink.
- Added the templated @vdblink::math::MinMax MinMax@endlink class to compute the
  extrema of arbitrary value types.
- Added @vdblink::Grid::sparseFill() sparseFill@endlink and
  @vdblink::Grid::denseFill() denseFill@endlink methods to the Grid, Tree and
  RootNode classes.

@par
Improvements:
- Complete overhaul of the @vdblink::tools::VolumeToMesh VolumeToMesh@endlink tool
  brings significant performance improvements and enhanced region masking,
  tile support and bool volume surfacing.
- Improved the performance, parallel scaling and memory usage,
  of @vdblink::tools::LevelSetFracture tools::LevelSetFracture@endlink and
  updated to use the new @vdblink::tools::segmentSDF() segmentSDF@endlink scheme.
- Improved the performance of
  @vdblink::tools::LevelSetAdvection tools::LevelSetAdvection@endlink by up to
  five times.
- Improved the performance of @vdblink::tree::Tree::voxelizeActiveTiles()
  Tree::voxelizeActiveTiles@endlink by means of multi-threading.
- Improved the performance of the
  @vdblink::tools::meshToVolume() mesh-to-volume converter@endlink,
  particularly for large narrow-band widths and for signed distance fields
  with dense interior regions.
- Threaded the Tree destructor and the
  @vdblink::tree::Tree::clear() Tree::clear@endlink method.
- Added a parameter to the
  @vdblink::tools::signedFloodFill() signedFloodFill@endlink and
  @vdblink::tools::signedFloodFillWithValues() signedFloodFillWithValues@endlink
  tools to constrain the flood fill to specific levels of the tree.
- Added @vdblink::tree::LeafManager::reduce LeafManager::reduce@endlink and
  similar methods to @vdblink::tree::NodeManager NodeManager@endlink
  <I>[Contributed by Brett&nbsp;Tully]</I>
- Improved constructors of @vdblink::math::Mat3 math::Mat3@endlink and
  @vdblink::math::Mat4 Mat4@endlink.
- Added @vdblink::math::Mat3::cofactor Mat3::cofactor@endlink.
- Added @vdblink::math::Mat3::setRows Mat3::setRows@endlink,
  @vdblink::math::Mat4::setRows Mat4::setRows@endlink,
  @vdblink::math::Mat3::setColumns Mat3::setColumns@endlink and
  @vdblink::math::Mat4::setColumns Mat4::setColumns@endlink.
- Added @vdblink::util::NodeMask::isConstant NodeMask::isConstant@endlink
  method for faster bit processing.
- @vdblink::tools::prune tools::prune@endlink performs an improved estimate
  of tile values by means of medians.
- Added toggle to switch between cell centered and node centered transforms
  to @vdblink::tools::PointPartitioner tools::PointPartitioner@endlink

@par
Bug fixes:
- Fixed a bug in @vdblink::tools::LevelSetAdvection tools::LevelSetAdvection@endlink
  that could cause non-deterministic behavior.
  <I>[Reported by Jeff&nbsp;Lait]</I>
- Fixed a bug that allowed for unexpected implicit conversion
  between grids of different value types.
- Fixed a bug whereby the origins of leaf nodes with value type @c bool
  were ignored during equality comparisons.
- The @vdblink::tools::GridTransformer grid transformer tool@endlink
  now correctly handles affine transforms with shear and/or reflection.
- Fixed a bug in the
  @vdblink::tools::meshToVolume() mesh-to-volume converter@endlink
  that could produce incorrect distances for large bandwidths.
- Fixed a bug in @vdblink::tools::meshToVolume() mesh-to-volume converter@endlink
  that produced different results on machines with different core counts.
- Fixed a threading bug in the
  @vdblink::tools::compReplace() compReplace@endlink tool
  that could cause crashes.
- Resolved a floating-point exception in
  @vdblink::math::QuantizedUnitVec::pack() math::QuantizedUnitVec::pack@endlink
  caused by calling the method with a zero-length vector.
  <I>[Contributed by Rick&nbsp;Hankins]</I>
- Improved the API of @vdblink::tools::Dense Dense@endlink with non-const
  access methods.
- Fixed a potential threading bug in @vdblink::io::Queue io::Queue@endlink.
  <I>[Contributed by Josip&nbsp;Šumečki]</I>
- Fixed a possible division-by-zero bug in openvdb/tools/LevelSetAdvect.h.
  <I>[Contributed by Rick&nbsp;Hankins]</I>
- Corrected the @vdblink::math::outerProduct outer product@endlink method
  to not return the transpose result.
  <I>[Contributed by Gergely&nbsp;Klar]</I>
- Fixed a memory overallocation issue in
  @vdblink::tools::VolumeAdvection VolumeAdvection@endlink.
- Fix bug in
  @vdblink::tools::VolumeToMesh tools::VolumeToMesh@endlink
  failing to clear its state when exiting early.
  <I>[Contributed by Edward&nbsp;Lam]</I>
- Fixed bug in @vdblink::tools::PointIndexIterator::worldSpaceSearchAndUpdate
  tools::PointIndexIterator::worldSpaceSearchAndUpdate@endlink
  that resulted in missing point indices.
  <I>[Reported by Rick&nbsp;Hankins]</I>
- Fixed Windows build issues in unit tests.
  <I>[Contributed by Edward&nbsp;Lam and Steven&nbsp;Caron]</I>
- Fixed @vdblink::math::isApproxZero() isApproxZero@endlink so that it works
  correctly when tolerance is zero.
  <I>[Reported by Joshua&nbsp;Olson]</I>
- Fixed bugs in @vdblink::tree::NodeUnion NodeUnion@endlink that could cause
  crashes.
- Fixed memory leak in
  @vdblink::tools::mesh_to_volume_internal::ExpandNarrowband
  tools::mesh_to_volume_internal::ExpandNarrowband@endlink
  <I>[Reported by K&eacute;vin&nbsp;Dietrich]</I>
- Fixed parameter type inconsistencies in @link math/Stencils.h@endlink and
  @link tools/RayIntersector.h@endlink.
  <I>[Contributed by K&eacute;vin&nbsp;Dietrich and Nick&nbsp;Avramoussis]</I>
- Fixed a bug in the @vdblink::tools::VolumeToMesh VolumeToMesh@endlink tool that
  produced artifacts for adaptive surface extraction on clipped level sets.
  <I>[Reported by Jeff&nbsp;Lait]</I>
- Corrected empty grid background value in
  @vdblink::tools::meshToVolume() mesh-to-volume converter@endlink
  <I>[Contributed by Jeff&nbsp;Lait]</I>
- Fixed a bug in @vdblink::tools::volumeToMesh volume-to-mesh converter@endlink
  that could produce NaNs.<I>[Reported by Rick Hankins]</I>
- Fixed a bug in the "Advect Points SOP" that could cause a crash when
  the input grids were of incorrect type.<I>[Reported by SideFX]</I>

@par
API changes:
- Deprecated @c math::Mat3::setBasis and @c math::Mat4::setBasis.
- Renamed @c GudonovsNormSqrd to
  @vdblink::math::GodunovsNormSqrd GodunovsNormSqrd@endlink
  <I>[Contributed by Branislav&nbsp;Radjenovic]</I>
- Renamed @c ValueType to @c PosType in the PointArray interface.
- Deprecated tree::Tree::addLeaf(LeafNode&) and added
  tree::Tree::addLeaf(LeafNode*).

@par
Python:
- Updated the Python module for Python&nbsp;3 compatibility.
- Updated the Python module for Boost 1.60 compatibility, to address
  &ldquo;no to_python (by-value) converter found&rdquo; exceptions.

@par
Maya:
- Fixed bugs related to data ownership, and improved error checking.
  <I>[Contributed by Crawford&nbsp;Doran]</I>
- Updated the Read and Write DAG nodes to support file sequences and
  subframe evaluation.

@par
Houdini:
- Added a Segment SOP that separates a grid&rsquo;s connected components
  into distinct grids.
- Added a LOD SOP that produces a sequences of progressively lower
  resolution grids.
- Added a Topology To Level Set SOP that generates a narrow-band
  signed distance field / level set from the interface between active
  and inactive voxels in an arbitrary grid.
- Revamped the From Particles SOP UI and added a more efficient level set
  conversion method that supports Houdini 15 packed points.
- Updated the Rasterize Points SOP with support for frustum transforms,
  sub region masking and orientation logic that matches the native
  Copy SOP&rsquo;s orientation.
- Updated the Platonic SOP with support for all five Platonic solids.
- Added hooks for registering SOP_NodeVDB text callbacks for different
  grid types. <I>[Contributed by Nick&nbsp;Avramoussis]</I>
- The Resample and Combine SOPs now correctly handle affine transforms
  with shear and/or reflection.
- Removed the StaggeredBoxSampler code path in SOP_OpenVDB_Advect because it
  introduces bias.
  <I>[Contributed by Fredrik&nbsp;Salomonsson]</I>
- Fixed a bug in the Ray SOP whereby the distance attribute was created
  with the wrong data type. <I>[Contributed by Nick&nbsp;Avramoussis]</I>
- The From Polygon SOP now allows the user to either specify the voxel
  count along an axis or the voxel size in world units (the only option
  in the past).

@htmlonly <a name="v3_1_0_changes"></a>@endhtmlonly
@par
<B>Version 3.1.0</B> - <I>October 1, 2015</I>

@par
Highlights:
- New features: advection of arbitrary volumes, general-purpose
  preconditioned linear solver and Poisson solver, segmentation
  of topologically-enclosed regions of a volume, new and faster bitmask
  operators, concurrent paged array, volume diagnostics
- Optimizations: threaded grid constructors and topology operations;
  faster mesh to volume conversion, SDF to fog volume conversion
  and grid pruning; faster, unbounded particle partitioning
- New Houdini nodes: Advect, Diagnostics, Rasterize Points, Remap,
  Remove Divergence, Sort Points

@par
New features:
- Added a @vdblink::tools::VolumeAdvection volume advection@endlink tool
  for sparse advection of non-level-set volumes.
- Added a preconditioned
  @vdblink::math::pcg::solve() conjugate gradient solver@endlink.
- Added a @vdblink::tools::poisson::solve() Poisson solver@endlink
  for functions sampled on grids.
- Added @vdblink::tools::extractEnclosedRegion extractEnclosedRegion@endlink,
  which detects topologically-enclosed (watertight) exterior regions (cavities)
  that can result from CSG union operations between level sets with concavities
  that are capped.
  (See the unit test @c TestPoissonSolver::testSolveWithSegmentDomain
  for an example in which this tool is used to identify regions of trapped
  fluid when solving for pressure in a volume of incompressible fluid.)
- Added @vdblink::util::PagedArray PagedArray@endlink, a concurrent,
  dynamic linear array data structure with fast <I>O</I>(1) value access
  (both random and sequential).
- Added @vdblink::tools::Sampler Sampler@endlink, which provides a unified API
  for both staggered and non-staggered interpolation of various orders.
- Added equality and inequality operators to
  @vdblink::Metadata Metadata@endlink and @vdblink::MetaMap MetaMap@endlink.
- Added @vdblink::tools::CheckLevelSet CheckLevelSet@endlink and
  @vdblink::tools::CheckFogVolume CheckFogVolume@endlink tools that
  perform various tests on symmetric, narrow-band level sets and fog volumes,
  respectively, to diagnose potential issues.
- Added support for value accessors that are not registered with their trees.
  (Bypassing accessor registration can improve performance in rare cases
  but should be used with caution, since the accessor will be left in an
  invalid state if the tree topology is modified.)
- Added a @vdblink::tree::Tree::stealNodes() stealNodes@endlink method that
  transfers ownership of all nodes in a tree of a certain type and inserts
  them into a linear array.
- Added a @vdblink::tools::createLevelSetBox() tools::createLevelSetBox@endlink
  factory function for level-set grids.
- Added @vdblink::tools::Dense::offsetToCoord() Dense::offsetToCoord@endlink.
- Added @vdblink::tree::LeafBuffer::data() LeafNode::Buffer::data@endlink,
  which provides direct access to a leaf node&rsquo;s voxel value array,
  avoiding out-of-core overhead.  Use with caution.
- Added a @vdblink::util::NodeMask::foreach() NodeMask::foreach@endlink method
  for efficient evaluation of complex bitwise operations.
- Added a bitwise difference method to
  @vdblink::util::NodeMask::operator-=() NodeMask@endlink.
- Added a @c -version option to @c vdb_print, @c vdb_render and @c vdb_view.

@par
Improvements:
- Deep, conversion and topology copy @vdblink::Grid Grid@endlink constructors
  are now threaded and up to five times faster.
- @vdblink::Grid::topologyUnion() Grid::topologyUnion@endlink,
  @vdblink::Grid::topologyIntersection() Grid::topologyIntersection@endlink, and
  @vdblink::Grid::topologyDifference() Grid::topologyDifference@endlink are now
  much faster due to threading.
- Significantly improved the performance, parallel scaling and memory usage
  of the @vdblink::tools::meshToVolume() mesh to volume@endlink converter,
  and implemented a more robust inside/outside sign classification scheme.
- Reimplemented the
  @vdblink::tools::PointPartitioner point partitioning@endlink
  tool for improved performance, concurrency and memory usage.
  The tool is now unbounded in the sense that points may be distributed
  anywhere in index space.
- Significantly improved the performance of the
  @vdblink::tools::sdfToFogVolume() SDF to fog volume@endlink converter.
- Significantly improved the performance of the
  @vdblink::tools::sdfInteriorMask() sdfInteriorMask@endlink tool
  and added support for both grid and tree inputs.
- Made various optimizations and improvements to the
  @vdblink::tools::LevelSetMorphing level set morphing@endlink tool.
- Aggregated @vdblink::tools::DiscreteField DiscreteField@endlink and
  @vdblink::tools::EnrightField EnrightField@endlink (formerly in
  tools/LevelSetAdvect.h) and
  @vdblink::tools::VelocitySampler VelocitySampler@endlink and
  @vdblink::tools::VelocityIntegrator VelocityIntegrator@endlink (formerly
  in tools/PointAdvect.h) into a single header, tools/VelocityFields.h.
- Modified the @vdblink::tools::signedFloodFill() signed flood fill@endlink
  tool to accept grids of any signed scalar value type, not just
  floating-point grids.
- The @vdblink::tools::prune() prune@endlink tool is now faster, and it employs
  an improved compression technique on trees with floating-point values.

@par
Bug fixes:
- Fixed a build issue that could result in spurious &ldquo;Blosc encoding
  is not supported&rdquo; errors unless @c OPENVDB_USE_BLOSC was
  <TT>@#define</TT>d when compiling client code.
- Added NaN and inf checks to the
  @vdblink::tools::PointPartitioner point partitioning@endlink tool.
- Fixed a <TT>vdb_view</TT> issue whereby the frame buffer size did not
  necessarily match the window size.
  <I>[Contributed by Rafael&nbsp;Campos]</I>
- Fixed a roundoff issue in
  @vdblink::tools::LevelSetTracker LevelSetTracker@endlink
  that could result in NaNs.
- Changed @vdblink::tools::CheckNormGrad CheckNormGrad@endlink to check
  the magnitude of the gradient rather than the square of the magnitude.
- Fixed parameter type inconsistencies in math/Ray.h and
  tools/RayIntersector.h.
  <I>[Contributed by K&eacute;vin&nbsp;Dietrich]</I>
- Fixed incorrect handling of signed values in the
  @vdblink::tools::clip() clip@endlink tool (and the Clip SOP).

@par
API changes:
- Removed the <TT>math::Hermite</TT> class since it was no longer used
  and caused build issues for some.
- Refactored the @vdblink::tools::LevelSetAdvection level set advection@endlink,
  @vdblink::tools::LevelSetFilter level set filtering@endlink,
  @vdblink::tools::LevelSetMeasure level set measuring@endlink
  and @vdblink::tools::LevelSetTracker level set tracking@endlink tools.
- Extended the API of the @vdblink::tools::Diagnose Diagnose@endlink tool
  and disabled copy construction.
- Extended and unified the API of various Samplers.
- Added an optional template argument to the
  @vdblink::tree::ValueAccessor ValueAccessor@endlink class
  to allow for unregistered accessors.

@par
Houdini:
- Added a Rasterize Points SOP that produces density volumes and transfers
  arbitrary point attributes using a weighted-average scheme.
  The node incorporates a VOP subnetwork for procedural modeling,
  and its accompanying creation script defines a default network with
  VEX procedures for cloud and velocity field modeling.
  (See the creation script file header for installation details.)
- Merged the Advect Level Set SOP into a new Advect SOP that supports
  advection of arbitrary volumes, not just level sets.
- Added a Remove Divergence SOP that eliminates divergence from a
  velocity field.
- Added a Diagnostics SOP that can identify various problems with
  level sets, fog volumes and other grids.
- Added a Sort Points SOP that spatially reorders a list of points
  so that points that are close together in space are also close together
  in the list.
  This can improve CPU cache coherency and performance for
  random-access operations.
- Added a Remap SOP that maps voxel values in an input range to values
  in an output range through a user-defined transfer function.
- Added an option to the Convert SOP to activate interior voxels.
  <I>[Contributed by SESI]</I>
- The To Spheres SOP can now optionally output a <TT>pscale</TT> attribute.
- Added <TT>openvdb_houdini::SOP_NodeVDB::duplicateSourceStealable()</TT>,
  which in conjunction with the Unload flag can help to minimize deep copying
  of grids between nodes.
  The Advect, Convert, Fill, Filter, Fracture, Noise, Offset Level Set,
  Prune, Remap, Remove Divergence, Renormalize Level Set, Resize Narrow Band,
  Smooth Level Set and Transform SOPs all have this optimization enabled,
  meaning that they can potentially steal, rather than copy, data from
  upstream nodes that have the Unload flag enabled.
  <I>[Contributed by Double&nbsp;Negative]</I>
- Redesigned the UI of the Visualize SOP and added toggles to draw with
  or without color, to use the grid name as the attribute name for points
  with values, and to attach grid index coordinates to points.
- Added toggles to the Filter, Rebuild Level Set, Resize Narrow Band,
  Smooth Level Set and To Spheres SOPs to specify units in either
  world space or index space.
- Fixed an issue whereby grids generated by the Rebuild Level Set SOP
  did not always display as surfaces in the viewport.
- The Metadata SOP now sets appropriate viewport visualization options
  when the grid class is changed.


@htmlonly <a name="v3_0_0_changes"></a>@endhtmlonly
@par
<B>Version 3.0.0</B> - <I>January 14, 2015</I>
- The @vdblink::io::File File@endlink class now supports delayed loading of
  <TT>.vdb</TT> files, meaning that memory is not allocated for voxel values
  until the values are actually accessed. (This feature is enabled by default.)
  Until a grid has been fully loaded, its source <TT>.vdb</TT> file must not be
  modified or deleted, so for safety,
  @vdblink::io::File::open() File::open@endlink automatically makes
  private copies of source files that are smaller than a user-specified limit
  (see @vdblink::io::File::setCopyMaxBytes() File::setCopyMaxBytes@endlink).
  The limit can be set to zero to disable copying, but if it cannot be
  guaranteed that a file will not be modified, then it is best not to enable
  delayed loading for that file.
- <TT>.vdb</TT> files can now optionally be compressed with the Blosc&nbsp;LZ4
  codec.  <A HREF="http://www.blosc.org/">Blosc</A> compresses almost as well
  as ZLIB, but it is much faster.
- Added @vdblink::tools::PointPartitioner PointPartitioner@endlink, a tool
  for fast spatial sorting of points stored in an external array, and
  @link PointIndexGrid.h PointIndexGrid@endlink, an acceleration structure
  for fast range and nearest-neighbor searches.
- Added @link NodeManager.h tree::NodeManager@endlink,
  which linearizes a tree to facilitate efficient multithreading
  across all tree levels.
- Added @vdblink::tools::prune() tools::prune@endlink (and other variants),
  which replaces and outperforms @c Tree::prune.
- Added @vdblink::tools::signedFloodFill() tools::signedFloodFill@endlink,
  which replaces and outperforms @c Tree::signedFloodFill.
- Added @vdblink::tools::changeBackground() tools::changeBackground@endlink
  (and other variants), which replaces and outperforms @c Tree::setBackground().
- Added a fast but approximate narrow-band level set
  @vdblink::tools::LevelSetTracker::dilate() dilation@endlink method, a fast
  narrow-band level set
  @vdblink::tools::LevelSetTracker::erode() erosion@endlink
  method, and a @vdblink::tools::LevelSetTracker::normalize(const MaskType*)
  masked normalization@endlink method to
  @vdblink::tools::LevelSetTracker LevelSetTracker@endlink.
- Added @vdblink::tools::Diagnose Diagnose@endlink, which performs
  multithreaded diagnostics on grids to identify issues like values that
  are NaNs or out-of-range. It optionally generates a boolean grid of all
  values that fail user-defined tests.
- Added optional alpha masks to @vdblink::tools::LevelSetMorphing
  LevelSetMorphing@endlink.
- Fixed an intermittent crash in
  @vdblink::tools::LevelSetMorphing LevelSetMorphing@endlink.
- Added @c tools::topologyToLevelSet(),
  which generates a level set from the implicit boundary between active
  and inactive voxels in an arbitrary input grid.
  <I>[DWA internal]</I>
- Improved the performance of point scattering (by orders of magnitude)
  and added a
  @vdblink::tools::DenseUniformPointScatter DenseUniformPointScatter@endlink
  class as well as support for fractional numbers of particles per voxel.
- Improved the performance and memory footprint of
  the @vdblink::tools::ParticlesToLevelSet ParticlesToLevelSet@endlink tool
  for large numbers (tens to hundreds of millions) of particles.
- Added edge-adjacent (6+12=18 neighbors) and vertex-adjacent (6+12+8=26
  neighbors) dilation algorithms to
  @vdblink::tools::Morphology::dilateVoxels Morphology::dilateVoxels@endlink.
  The default dilation pattern is still face-adjacent (6&nbsp;neighbors).
- Added @vdblink::tree::Tree::getNodes() Tree::getNodes@endlink, which allows
  for fast construction of linear arrays of tree nodes for use in multithreaded
  code such as the @vdblink::tree::LeafManager LeafManager@endlink or
  @link NodeManager.h tree::NodeManager@endlink.
- Added @vdblink::math::Extrema math::Extrema@endlink and
  @vdblink::tools::extrema() tools::extrema@endlink to efficiently
  compute minimum and maximum values in a grid.
- Added support for material color grids to all level set
  @vdblink::tools::BaseShader shaders@endlink, and added an option to
  @c vdb_render that allows one to specify a reference grid to be used
  for material color lookups.
- Added @vdblink::getLibraryVersionString()
  getLibraryVersionString@endlink and
  @link OPENVDB_LIBRARY_VERSION_STRING@endlink.
- Modified the mesh to volume converter to always set the grid background
  value to the exterior narrow-band width, and added finite value checks
  to narrow band parameters.
- @vdblink::tools::volumeToMesh() tools::volumeToMesh@endlink now compiles
  for all grid types but throws an exception if the input grid does not
  have a scalar value type.
- Added a
  @vdblink::io::File::readGrid(const Name&, const BBoxd&) File::readGrid@endlink
  overload and @vdblink::GridBase::readBuffers(std::istream&, const CoordBBox&)
  readBuffers@endlink overloads to the grid, tree and node classes that allow
  one to specify a bounding box against which to clip a grid while reading it.
  For large grids, clipping while reading can result in significantly lower
  memory usage than clipping after reading.
- Added @vdblink::GridBase::clipGrid() GridBase::clipGrid@endlink, which
  clips a grid against a world-space bounding box, and
  @vdblink::GridBase::clip() GridBase::clip@endlink and
  @vdblink::tree::Tree::clip() Tree::clip@endlink, which clip against
  an index-space bounding box.
- Added @vdblink::tools::clip() tools::clip@endlink, which clips a grid
  either against a bounding box or against the active voxels of a mask grid.
- @c io::File::readGridPartial allocates the nodes of a grid&rsquo;s tree
  as before, but it now allocates leaf nodes without data buffers.
  (This feature is mainly for internal use.
  Partially-read grids should be used with care if at all, and they should
  be treated as read-only.)
- Grid names retrieved using a
  @vdblink::io::File::NameIterator File::NameIterator@endlink now always
  uniquely identify grids; they no longer generate &lsquo;more than one grid
  named&nbsp;&ldquo;<I>x</I>&rdquo;&rsquo; warnings when there are multiple
  grids of the same name in a file (for files written starting with this
  version of the OpenVDB library).
- Fixed a bug in @vdblink::tree::Tree::ValueOffIter Tree::ValueOffIter@endlink
  that could cause
  @vdblink::tree::TreeValueIteratorBase::setMaxDepth() depth-bounded@endlink
  iterators to return incorrect values.
- Eliminated a recursive call in @vdblink::tree::TreeValueIteratorBase::next()
  TreeValueIteratorBase::next@endlink that could cause crashes on systems
  with a limited stack size.
- Fixed memory leaks in @vdblink::tree::RootNode::topologyDifference()
  RootNode::topologyDifference@endlink and
  @vdblink::tree::RootNode::topologyIntersection()
  RootNode::topologyIntersection@endlink.
- Fixed a memory leak in @vdblink::io::Queue io::Queue@endlink when the queue
  was full and a write task could not be added within the timeout interval.
- Fixed a potential division by zero crash in
  @vdblink::tools::compDiv() tools::compDiv@endlink with integer-valued grids.
- Fixed kernel normalization in the @vdblink::tools::Filter filter tool@endlink
  so that it is correct for integer-valued grids.
- Fixed a bug in @vdblink::tree::LeafBuffer::getValue()
  LeafNode::Buffer::getValue@endlink whereby Visual C++ would return
  a reference to a temporary.
  <I>[Contributed by SESI]</I>
- Fixed a bug in @vdblink::tools::ParticlesToLevelSet
  tools::ParticlesToLevelSet@endlink related to attribute transfer
  when leaf nodes are produced without active values.
- Added @vdblink::util::CpuTimer util::CpuTimer@endlink and removed
  the more simplistic @c unittest_util::CpuTimer from @c unittest/util.h.
- Eliminated the use of @c getopt for command-line argument parsing
  in @c vdb_test.
- @vdblink::initialize() openvdb::initialize@endlink now properly initializes
  <A HREF="http://log4cplus.sourceforge.net/">log4cplus</A> if it is enabled,
  eliminating &ldquo;No appenders could be found&rdquo; errors.
- Fixed a bug in the
  @vdblink::math::QuantizedUnitVec::pack() QuantizedUnitVec::pack@endlink
  method that caused quantization artifacts.
- Added convenience class @vdblink::tools::AlphaMask AlphaMask@endlink
- Added constructors and methods to both
  @vdblink::math::RandInt RandInt@endlink and
  @vdblink::math::Rand01 Rand01@endlink to set and reset the random seed value.
- Added convenience methods for
  @vdblink::math::Transform::indexToWorld(const BBoxd&) const transforming@endlink
  @vdblink::math::Transform::worldToIndex(const BBoxd&) const bounding@endlink
  @vdblink::math::Transform::worldToIndexCellCentered(const BBoxd&) const boxes@endlink
  to @vdblink::math::Transform math::Transform@endlink.
- @c vdb_view is now compatible with both GLFW&nbsp;2 and GLFW&nbsp;3.
- Made many small changes to address type conversion and other warnings
  reported by newer compilers like GCC&nbsp;4.8 and ICC&nbsp;14.
- Replaced the @c HALF_INCL_DIR and @c HALF_LIB_DIR Makefile variables
  with @c ILMBASE_INCL_DIR and @c ILMBASE_LIB_DIR and added @c ILMBASE_LIB,
  to match <A HREF="https://github.com/openexr/openexr">OpenEXR</A>&rsquo;s
  library organization.  <I>[Contributed by Double&nbsp;Negative]</I>
- Eliminated most local (function-scope) static variables, because
  Visual&nbsp;C++ doesn&rsquo;t guarantee thread-safe initialization
  of local statics.  <I>[Contributed by&nbsp;SESI]</I>
- Fixed a bug in @vdblink::readString() readString@endlink related
  to empty strings.
  <I>[Contributed by Fabio&nbsp;Piparo]</I>
- Fixed a bug in the @vdblink::tools::VolumeToMesh VolumeToMesh@endlink
  simplification scheme that was creating visual artifacts.

@par
API changes:
- The addition of a
  @vdblink::GridBase::readBuffers(std::istream&, const CoordBBox&)
  GridBase::readBuffers@endlink virtual function overload and the
  @vdblink::GridBase::clip() GridBase::clip@endlink
  @vdblink::GridBase::readNonresidentBuffers()
  GridBase::readNonresidentBuffers@endlink and
  @vdblink::tree::Tree::clipUnallocatedNodes() Tree::clipUnallocatedNodes@endlink
  virtual functions changes the grid ABI so that it is incompatible with
  earlier versions of the OpenVDB library (such as the ones in Houdini 12.5
  and&nbsp;13).  Define the macro @c OPENVDB_2_ABI_COMPATIBLE when compiling
  OpenVDB to disable these changes and preserve ABI compatibility.
- All @vdblink::tools::BaseShader shaders@endlink now have a template argument
  to specify the type of an optional material color grid, but the default type
  mimics the old, uniform color behavior.
- Removed a deprecated
  @vdblink::io::Stream::write() io::Stream::write@endlink overload.
- The point counts in
  @vdblink::tools::UniformPointScatter UniformPointScatter@endlink
  and @vdblink::tools::NonUniformPointScatter NonUniformPointScatter@endlink
  are now specified and returned as @vdblink::Index64 Index64@endlink.
- @vdblink::math::RandInt RandInt@endlink has an extra template argument
  to specify the integer type.
  The @vdblink::math::RandomInt RandomInt@endlink typedef is unchanged.
- @vdblink::io::readData() io::readData@endlink,
  @vdblink::io::HalfReader<false,T>::read() io::HalfReader::read@endlink
  and @vdblink::io::HalfWriter<false,T>::write() io::HalfWriter::write@endlink
  now take a @c uint32_t argument indicating the type of compression
  instead of a @c bool indicating whether compression is enabled.
- Removed @c io::Archive::isCompressionEnabled() and
  @c io::Archive::setCompressionEnabled() and renamed
  @c io::Archive::compressionFlags() and @c io::Archive::setCompressionFlags()
  to @vdblink::io::Archive::compression() io::Archive::compression@endlink and
  @vdblink::io::Archive::setCompression() io::Archive::setCompression@endlink.
- Internal and leaf node classes are now required to provide
  "PartialCreate" constructors that optionally bypass the allocation
  of voxel buffers.  Leaf node classes must now also provide
  @vdblink::tree::LeafNode::allocate() allocate@endlink and
  @vdblink::tree::LeafNode::isAllocated() isAllocated@endlink methods
  to manage the allocation of their buffers.
- Removed @c pruneInactive and @c pruneLevelSet methods from the
  @vdblink::tree::Tree Tree@endlink and various node classes.
  These methods have been replaced by the much faster pruning functions
  found in tools/Prune.h.
- Removed @c signedFloodFill methods from the @vdblink::Grid Grid@endlink,
  @vdblink::tree::Tree Tree@endlink and various node classes.
  These methods have been replaced by the much faster functions
  found in tools/SignedFloodFill.h.
- Removed @c Grid::setBackground() and @c Tree::setBackground() (use the
  faster @vdblink::tools::changeBackground() changeBackground@endlink tool
  instead), and removed the default argument from
  @vdblink::tree::RootNode::setBackground() RootNode::setBackground@endlink.

@par
Python:
- Added grid methods @c convertToPolygons() and @c convertToQuads(),
  which convert volumes to meshes, and @c createLevelSetFromPolygons(),
  which converts meshes to volumes.
  <A HREF="http://docs.scipy.org/doc/">NumPy</A> is required.

@par
Maya:
- Added an adaptive polygonal surface extraction node.

@par
Houdini:
- Added a new Resize Narrow Band SOP that can efficiently adjust the width
  of a level set&rsquo;s narrow band.  This allows, for example, for a
  level set to be created quickly from points or polygons with a very
  narrow band that is then quickly resized to a desired width.
- Fixed bugs in the Smooth Level Set and Reshape Level Set SOPs that
  caused them to ignore the selected discretization scheme.
- Added a Morph Level Set SOP.
- Added a From Points SOP to very quickly generate a level set
  from a point cloud, ignoring any radius attribute.
  <I>[DWA internal]</I>
- Added a Voxel Scale mode to the Resample SOP.
- Improved the performance and memory footprint of the From Particles SOP
  for large numbers (tens to hundreds of millions) of particles.
- The Scatter SOP now accepts fractional numbers of particles per voxel.
- Improved the performance of the Scatter SOP by more than an order
  of magnitude.
- The Clip SOP now has a toggle to choose explicitly between a mask grid
  or a bounding box as the clipping region.  As a consequence, the mask grid
  can now be unnamed.
- Added the OpenVDB library version number to the Extended Operator
  Information for all SOPs.
- SOPs are now linked with an rpath to the directory containing the
  OpenVDB library.
- Like the native Houdini file SOP, the Read SOP now allows missing frames
  to be reported either as errors or as warnings.
- The Read SOP now has an optional input for geometry, the bounding box
  of which can be used to clip grids as they are read.  For large grids,
  clipping while reading can result in significantly lower memory usage
  than clipping after reading.
- The From Polygons and Convert SOPs now default to using the polygon soup
  mesh representation, which uses less memory.


@htmlonly <a name="v2_3_0_changes"></a>@endhtmlonly
@par
<B>Version 2.3.0</B> - <I>April 23, 2014</I>
- Added @vdblink::tools::extractSparseTree() extractSparseTree@endlink,
  which selectively extracts and transforms data from a dense grid to
  produce a sparse tree, and @vdblink::tools::extractSparseTreeWithMask()
  extractSparseTreeWithMask@endlink, which copies data from the index-space
  intersection of a sparse tree and a dense input grid.
- Added copy constructors to the
  @vdblink::Grid::Grid(const Grid<OtherTreeType>&) Grid@endlink,
  @vdblink::tree::Tree::Tree(const Tree<OtherRootType>&) Tree@endlink,
  @vdblink::tree::RootNode::RootNode(const RootNode<OtherChildType>&)
  RootNode@endlink,
  @vdblink::tree::InternalNode::InternalNode(const InternalNode<OtherChildNodeType, Log2Dim>&)
  InternalNode@endlink and
  @vdblink::tree::LeafNode::LeafNode(const LeafNode<OtherValueType, Log2Dim>&) LeafNode@endlink
  classes, and an assignment operator overload to
  @vdblink::tree::RootNode::operator=(const RootNode<OtherChildType>&)
  RootNode@endlink, that allow the source and destination to have different
  value types.
- Modified @vdblink::tree::Tree::combine2() Tree::combine2@endlink to permit
  combination of trees with different value types.
- Added @vdblink::CanConvertType CanConvertType@endlink and
  @vdblink::tree::RootNode::SameConfiguration
  RootNode::SameConfiguration@endlink metafunctions, which perform compile-time
  tests for value type and tree type compatibility, and a
  @vdblink::tree::RootNode::hasCompatibleValueType()
  RootNode::hasCompatibleValueType@endlink method, which does runtime checking.
- Added optional support for logging using
  <A HREF="http://log4cplus.sourceforge.net/">log4cplus</A>.
  See logging.h and the @c INSTALL file for details.
- Added  @vdblink::tools::VolumeRayIntersector::hits()
  VolumeRayIntersector::hits@endlink, which returns all the hit segments
  along a ray.  This is generally more efficient than repeated calls to
  @vdblink::tools::VolumeRayIntersector::march()
  VolumeRayIntersector::march@endlink.
- Added member class @vdblink::math::Ray::TimeSpan Ray::TimeSpan@endlink
  and method @vdblink::math::Ray::valid() Ray::valid@endlink, and deprecated
  method @vdblink::math::Ray::test() Ray::test@endlink.
- Fixed a bug in @vdblink::math::VolumeHDDA VolumeHDDA@endlink that could
  cause rendering artifacts when a ray&rsquo;s start time was zero.
  <I>[Contributed&nbsp;by&nbsp;Mike&nbsp;Farnsworth]</I>
- Added a @vdblink::tools::compositeToDense() compositeToDense@endlink tool,
  which composites data from a sparse tree into a dense array, using a
  sparse alpha mask.  Over, Add, Sub, Min, Max, Mult, and Set are
  supported operations.
- Added a @vdblink::tools::transformDense() transformDense@endlink tool,
  which applies a functor to the value of each voxel of a dense grid
  within a given bounding box.
- Improved the performance of node iterators.

@par
API changes:
- Collected the digital differential analyzer code from math/Ray.h
  and tools/RayIntersector.h into a new header file, math/DDA.h.
- Rewrote @vdblink::math::VolumeHDDA VolumeHDDA@endlink and made several
  changes to its API.  (@vdblink::math::VolumeHDDA VolumeHDDA@endlink
  is used internally by @vdblink::tools::VolumeRayIntersector
  VolumeRayIntersector@endlink, whose API is unchanged.)
- @vdblink::tree::Tree::combine2() Tree::combine2@endlink,
  @vdblink::tree::RootNode::combine2() RootNode::combine2@endlink,
  @vdblink::tree::InternalNode::combine2() InternalNode::combine2@endlink,
  @vdblink::tree::LeafNode::combine2() LeafNode::combine2@endlink
  and @vdblink::CombineArgs CombineArgs@endlink all now require an additional
  template argument, which determines the type of the other tree.
- Assignment operators for
  @vdblink::tree::LeafManager::LeafRange::Iterator::operator=()
  LeafManager::LeafRange::Iterator@endlink,
  @vdblink::util::BaseMaskIterator::operator=() BaseMaskIterator@endlink,
  @vdblink::util::NodeMask::operator=() NodeMask@endlink and
  @vdblink::util::RootNodeMask::operator=() RootNodeMask@endlink
  now return references to the respective objects.
- Removed a number of methods that were deprecated in version&nbsp;2.0.0
  or earlier.

@par
Houdini:
- Added a Clip SOP, which does volumetric clipping.
- Added an Occlusion Mask SOP, which generates a mask of the voxels
  inside a camera frustum that are occluded by objects in an input grid.
- The Combine SOP now applies the optional signed flood fill only to
  level set grids, since that operation isn&rsquo;t meaningful for other grids.
- The Filter SOP now processes all grid types, not just scalar grids.


@htmlonly <a name="v2_2_0_changes"></a>@endhtmlonly
@par
<B>Version 2.2.0</B> - <I>February 20, 2014</I>
- Added a simple, multithreaded
  @vdblink::tools::VolumeRender volume renderer@endlink,
  and added volume rendering support to the @c vdb_render
  command-line renderer.
- Added an option to the
  @vdblink::tools::LevelSetRayIntersector LevelSetRayIntersector@endlink
  and to @c vdb_render to specify the isovalue of the level set.
- Added methods to the
  @vdblink::tools::LevelSetRayIntersector LevelSetRayIntersector@endlink
  to return the time of intersection along a world or index ray and to
  return the level set isovalue.
- Improved the performance of the
  @vdblink::tools::VolumeRayIntersector VolumeRayIntersector@endlink
  and added support for voxel dilation to account for interpolation kernels.
- Added a @ref sInterpolation "section" to the Cookbook on interpolation
  using @vdblink::tools::BoxSampler BoxSampler@endlink,
  @vdblink::tools::GridSampler GridSampler@endlink,
  @vdblink::tools::DualGridSampler DualGridSampler@endlink, et al.
- Added a @ref secGrid "section" to the Overview on grids and grid metadata.
- Modified @vdblink::tools::DualGridSampler DualGridSampler@endlink so
  it is more consistent with @vdblink::tools::GridSampler GridSampler@endlink.
- The @vdblink::tools::cpt() cpt@endlink, @vdblink::tools::curl() curl@endlink,
  @vdblink::tools::laplacian() laplacian@endlink,
  @vdblink::tools::meanCurvature() meanCurvature@endlink
  and @vdblink::tools::normalize() normalize@endlink tools now output grids
  with appropriate @vdblink::VecType vector types@endlink
  (covariant, contravariant, etc.).
- Added a @vdblink::tools::transformVectors() transformVectors@endlink tool,
  which applies an affine transformation to the voxel values of a
  vector-valued grid in accordance with the grid&rsquo;s
  @vdblink::VecType vector type@endlink and
  @vdblink::Grid::isInWorldSpace() world space/local space@endlink setting.
- Added a @vdblink::tools::compDiv() compDiv@endlink tool, which combines
  grids by dividing the values of corresponding voxels.
- Fixed a bug in the mean curvature computation that could produce NaNs
  in regions with constant values.
- Added a
  @vdblink::Grid::topologyDifference() Grid::topologyDifference@endlink method.
- Added @vdblink::math::Vec3::exp() exp@endlink and
  @vdblink::math::Vec3::sum() sum@endlink methods to
  @vdblink::math::Vec2 Vec2@endlink, @vdblink::math::Vec3 Vec3@endlink
  and @vdblink::math::Vec4 Vec4@endlink.
- Improved the @vdblink::tools::fillWithSpheres() fillWithSpheres@endlink
  tool for small volumes that are just a few voxels across.
- Improved the accuracy of the mesh to volume converter.
- Fixed a bug in the mesh to volume converter that caused incorrect sign
  classifications for narrow-band level sets.
- Fixed a bug in @vdblink::math::NonlinearFrustumMap::applyIJT()
  NonlinearFrustumMap::applyIJT@endlink that resulted in incorrect values
  when computing the gradient of a grid with a frustum transform.
- Fixed a file I/O bug whereby some <TT>.vdb</TT> files could not be read
  correctly if they contained grids with more than two distinct inactive
  values.
- Fixed an off-by-one bug in the numbering of unnamed grids in <TT>.vdb</TT>
  files.  The first unnamed grid in a file is now retrieved using the name
  &ldquo;<TT>[0]</TT>&rdquo;, instead of &ldquo;<TT>[1]</TT>&rdquo;.
- Fixed a build issue reported by Clang&nbsp;3.2 in tools/GridOperators.h.
- Fixed a memory leak in @vdblink::tools::Film Film@endlink.
- Added library and file format version number constants to the Python module.
- Improved convergence in the
  @vdblink::tools::VolumeRender volume renderer@endlink.
  <I>[Contributed by Jerry Tessendorf and Mark Matthews]</I>
- Made various changes for compatibility with Houdini&nbsp;13 and with
  C++11 compilers.
  <I>[Contributed&nbsp;by&nbsp;SESI]</I>

@par
API changes:
- @vdblink::tools::VolumeRayIntersector::march()
  VolumeRayIntersector::march@endlink no longer returns an @c int
  to distinguish tile vs. voxel hits.  Instead, it now returns @c false
  if no intersection is detected and @c true otherwise.  Also, @e t0 and
  @e t1 might now correspond to the first and last hits of multiple adjacent
  leaf nodes and/or active tiles.
- @vdblink::tools::DualGridSampler DualGridSampler@endlink is no longer
  templated on the target grid type, and the value accessor is now passed
  as an argument.
- The <TT>.vdb</TT> file format has changed slightly.  Tools built with older
  versions of OpenVDB should be recompiled to ensure that they can read files
  in the new format.

@par
Houdini:
- Added topology union, intersection and difference operations to
  the Combine SOP.  These operations combine the active voxel topologies
  of grids that may have different value types.
- Added a Divide operation to the Combine SOP.
- Added support for boolean grids to the Combine, Resample, Scatter, Prune
  and Visualize SOPs.
- The Fill SOP now accepts a vector as the fill value, and it allows
  the fill region bounds to be specified either in index space (as before),
  in world space, or using the bounds of geometry connected to an optional
  new reference input.
- Added a toggle to the Offset Level Set SOP to specify the offset in
  either world or voxel units.
- Added a toggle to the Transform and Resample SOPs to apply the transform
  to the voxel values of vector-valued grids, in accordance with those
  grids&rsquo; @vdblink::VecType vector types@endlink and
  @vdblink::Grid::isInWorldSpace() world space/local space@endlink settings.
- Added a Vector Type menu to the Vector Merge SOP.
- Removed masking options from the Renormalize SOP (since masking is
  not supported yet).
- Reimplemented the Vector Merge SOP for better performance and
  interruptibility and to fix a bug in the handling of tile values.


@htmlonly <a name="v2_1_0_changes"></a>@endhtmlonly
@par
<B>Version 2.1.0</B> - <I>December 12, 2013</I>
- Added a small number of Maya nodes, primarily for conversion of geometry
  to and from OpenVDB volumes and for visualization of volumes.
- Added an initial implementation of
  @vdblink::tools::LevelSetMorphing level set morphing@endlink
  (with improvements to follow soon).
- Added @vdblink::tools::LevelSetMeasure tools::LevelSetMeasure@endlink,
  which efficiently computes the surface area, volume and average
  mean-curvature of narrow-band level sets, in both world and voxel units.
  Those quantities are now exposed as intrinsic attributes on the Houdini
  VDB primitive and can be queried using the native Measure SOP.
- @vdblink::tools::Dense tools::Dense@endlink now supports the XYZ memory
  layout used by Houdini and Maya in addition to the ZYX layout used in
  OpenVDB trees.
- Improved the performance of masking in the
  @vdblink::tools::LevelSetFilter level set filter@endlink tool and
  added inversion and scaling of the mask input, so that any scalar-valued
  volume can be used as a mask, not just volumes with a [0,&nbsp;1] range.
- Added optional masking to the non-level-set filters, to the grid
  operators (CPT, curl, divergence, gradient, Laplacian, mean curvature,
  magnitude, and normalize) and to the Analysis and Filter SOPs.
- Added more narrow band controls to the Rebuild Level Set SOP.
- Improved the accuracy of the
  @vdblink::tools::levelSetRebuild() level set rebuild@endlink tool.
- Added @vdblink::tools::activate() tools::activate@endlink and
  @vdblink::tools::deactivate() tools::deactivate@endlink, which set the
  active states of tiles and voxels whose values are equal to or approximately
  equal to a given value, and added a Deactivate Background Voxels toggle
  to the Combine SOP.
- Added @vdblink::math::BBox::applyMap() BBox::applyMap@endlink and
  @vdblink::math::BBox::applyInverseMap() BBox::applyInverseMap@endlink,
  which allow for transformation of axis-aligned bounding boxes.
- Added a @vdblink::tools::PositionShader position shader@endlink to the
  level set ray-tracer (primarily for debugging purposes).
- Added an @vdblink::io::Queue io::Queue@endlink class that manages a
  concurrent queue for asynchronous serialization of grids to files or streams.
- Fixed a bug in @vdblink::io::Archive io::Archive@endlink whereby writing
  unnamed, instanced grids (i.e., grids sharing a tree) to a file rendered
  the file unreadable.
- Fixed a bug in the @vdblink::tools::VolumeToMesh volume to mesh@endlink
  converter that caused it to generate invalid polygons when the zero crossing
  lay between active and inactive regions.
- Fixed a bug in the @vdblink::tools::UniformPointScatter point scatter@endlink
  tool (and the Scatter SOP) whereby the last voxel always remained empty.
- Fixed a bug in the Read SOP that caused grids with the same name
  to be renamed with a numeric suffix (e.g., &ldquo;grid[1]&rdquo;
  &ldquo;grid[2]&rdquo;, etc.).
- Fixed some unit test failures on 64-bit Itanium machines.

@par
API changes:
- The @vdblink::tools::Filter Filter@endlink tool is now templated on a
  mask grid, and threading is controlled using a grain size, for consistency
  with most of the other level set tools.
- The @vdblink::tools::LevelSetFilter LevelSetFilter@endlink tool is now
  templated on a mask grid.
- All shaders now take a ray direction instead of a ray.


@htmlonly <a name="v2_0_0_changes"></a>@endhtmlonly
@par
<B>Version 2.0.0</B> - <I>October 31, 2013</I>
- Added a @ref python "Python module" with functions for basic manipulation
  of grids (but no tools, yet).
- Added ray intersector tools for efficient, hierarchical intersection
  of rays with @vdblink::tools::LevelSetRayIntersector level-set@endlink
  and @vdblink::tools::VolumeRayIntersector generic@endlink volumes.
- Added a @vdblink::math::Ray Ray@endlink class and a hierarchical
  @vdblink::math::DDA Digital Differential Analyzer@endlink for fast
  ray traversal.
- Added a fully multi-threaded @vdblink::tools::LevelSetRayTracer
  level set ray tracer@endlink and
  @vdblink::tools::PerspectiveCamera camera@endlink
  @vdblink::tools::OrthographicCamera classes@endlink
  that mimic Houdini&rsquo;s cameras.
- Added a simple, command-line renderer (currently for level sets only).
- Implemented a new meshing scheme that produces topologically robust
  two-manifold meshes and is twice as fast as the previous scheme.
- Implemented a new, topologically robust (producing two-manifold meshes)
  level-set-based seamless fracture scheme.  The new scheme eliminates
  visible scarring seen in the previous implementation by subdividing
  internal, nonplanar quads near fracture seams.  In addition,
  fracture seam points are now tagged, allowing them to be used
  to drive pre-fracture dynamics such as local surface buckling.
- Improved the performance of @vdblink::tree::Tree::evalActiveVoxelBoundingBox()
  Tree::evalActiveVoxelBoundingBox@endlink and
  @vdblink::tree::Tree::activeVoxelCount() Tree::activeVoxelCount@endlink,
  and significantly improved the performance of
  @vdblink::tree::Tree::evalLeafBoundingBox() Tree::evalLeafBoundingBox@endlink
  (by about&nbsp;30x).
- Added a tool (and a Houdini SOP) that fills a volume with
  adaptively-sized overlapping or non-overlapping spheres.
- Added a Ray SOP that can be used to perform geometry projections
  using level-set ray intersections or closest-point queries.
- Added a @vdblink::tools::ClosestSurfacePoint tool@endlink that performs
  accelerated closest surface point queries from arbitrary points in
  world space to narrow-band level sets.
- Increased the speed of masked level set filtering by 20% for
  the most common cases.
- Added @vdblink::math::BoxStencil math::BoxStencil@endlink, with support
  for trilinear interpolation and gradient computation.
- Added @vdblink::tree::Tree::topologyIntersection()
  Tree::topologyIntersection@endlink, which intersects a tree&rsquo;s active
  values with those of another tree, and
  @vdblink::tree::Tree::topologyDifference() Tree::topologyDifference@endlink,
  which performs topological subtraction of one tree&rsquo;s active values
  from another&rsquo;s.  In both cases, the <TT>ValueType</TT>s of the two
  trees need not be the same.
- Added @vdblink::tree::Tree::activeTileCount() Tree::activeTileCount@endlink,
  which returns the number of active tiles in a tree.
- Added @vdblink::math::MinIndex() math::MinIndex@endlink and
  @vdblink::math::MaxIndex() math::MaxIndex@endlink, which find the minimum
  and maximum components of a vector without any branching.
- Added @vdblink::math::BBox::minExtent() BBox::minExtent@endlink,
  which returns a bounding box&rsquo;s shortest axis.
- The default @vdblink::math::BBox BBox@endlink constructor now
  generates an invalid bounding box rather than an empty bounding box
  positioned at the origin.  The new behavior is consistent with
  @vdblink::math::CoordBBox CoordBBox@endlink.
  <I>[Thanks to Rick Hankins for suggesting this fix.]</I>
- Added @vdblink::math::CoordBBox::reset() CoordBBox::reset@endlink,
  which resets a bounding box to its initial, invalid state.
- Fixed a bug in the default @vdblink::math::ScaleMap ScaleMap@endlink
  constructor that left some data used in the inverse uninitialized.
- Added @vdblink::math::MapBase::applyJT MapBase::applyJT@endlink, which
  applies the Jacobian transpose to a vector (the Jacobian transpose takes
  a range-space vector to a domain-space vector, e.g., world to index),
  and added @vdblink::math::MapBase::inverseMap() MapBase::inverseMap@endlink,
  which returns a new map representing the inverse of the original map
  (except for @vdblink::math::NonlinearFrustumMap NonlinearFrustumMap@endlink,
  which does not currently have a defined inverse map).
  <br>@b Note: Houdini 12.5 uses an earlier version of OpenVDB, and maps
  created with that version lack virtual table entries for these
  new methods, so do not call these methods from Houdini&nbsp;12.5.
- Reimplemented @vdblink::math::RandomInt math::RandomInt@endlink using
  Boost.Random instead of @c rand() (which is not thread-safe), and deprecated
  @c math::randUniform() and added
  @vdblink::math::Random01 math::Random01@endlink to replace it.
- Modified @vdblink::tools::copyFromDense() tools::copyFromDense@endlink
  and @vdblink::tools::copyToDense() tools::copyToDense@endlink to allow
  for implicit type conversion (e.g., between a
  @vdblink::tools::Dense Dense&lt;Int32&gt;@endlink and a
  @vdblink::FloatTree FloatTree@endlink) and fixed several bugs
  in @vdblink::tools::CopyFromDense tools::CopyFromDense@endlink.
- Fixed bugs in @vdblink::math::Stats math::Stats@endlink and
  @vdblink::math::Histogram math::Histogram@endlink that could produce
  <TT>NaN</TT>s or other incorrect behavior if certain methods were called
  on populations of size zero.
- Renamed <TT>struct tolerance</TT> to
  @vdblink::math::Tolerance math::Tolerance@endlink
  and @c negative to @vdblink::math::negative() math::negative@endlink
  and removed @c math::toleranceValue().
- Implemented a closest point on line segment algorithm,
  @vdblink::math::closestPointOnSegmentToPoint()
  math::closestPointOnSegmentToPoint@endlink.
- Fixed meshing issues relating to masking and automatic partitioning.
- @vdblink::Grid::merge() Grid::merge@endlink and
  @vdblink::tree::Tree::merge() Tree::merge@endlink now accept an optional
  @vdblink::MergePolicy MergePolicy@endlink argument that specifies one of
  three new merging schemes.  (The old merging scheme, which is no longer
  available, used logic for each tree level that was inconsistent with
  the other levels and that could result in active tiles being replaced
  with nodes having only inactive values.)
- Renamed @c LeafNode::coord2offset(), @c LeafNode::offset2coord() and
  @c LeafNode::offset2globalCoord() to
  @vdblink::tree::LeafNode::coordToOffset() coordToOffset@endlink,
  @vdblink::tree::LeafNode::offsetToLocalCoord() offsetToLocalCoord@endlink,
  and @vdblink::tree::LeafNode::offsetToGlobalCoord()
  offsetToGlobalCoord@endlink, respectively, and likewise for
  @vdblink::tree::InternalNode::offsetToGlobalCoord() InternalNode@endlink.
  <I>[Thanks to Rick Hankins for suggesting this change.]</I>
- Replaced @vdblink::tree::Tree Tree@endlink methods @c setValueOnMin,
  @c setValueOnMax and @c setValueOnSum with
  @vdblink::tools::setValueOnMin() tools::setValueOnMin@endlink,
  @vdblink::tools::setValueOnMax() tools::setValueOnMax@endlink and
  @vdblink::tools::setValueOnSum() tools::setValueOnSum@endlink
  (and a new @vdblink::tools::setValueOnMult() tools::setValueOnMult@endlink)
  and added @vdblink::tree::Tree::modifyValue() Tree::modifyValue@endlink
  and @vdblink::tree::Tree::modifyValueAndActiveState()
  Tree::modifyValueAndActiveState@endlink, which modify voxel values
  in-place via user-supplied functors.  Similarly, replaced
  @c ValueAccessor::setValueOnSum() with
  @vdblink::tree::ValueAccessor::modifyValue()
  ValueAccessor::modifyValue@endlink
  and @vdblink::tree::ValueAccessor::modifyValueAndActiveState()
  ValueAccessor::modifyValueAndActiveState@endlink, and added a
  @vdblink::tree::TreeValueIteratorBase::modifyValue() modifyValue@endlink
  method to all value iterators.
- Removed @c LeafNode::addValue and @c LeafNode::scaleValue.
- Added convenience classes @vdblink::tree::Tree3 tree::Tree3@endlink and
  @vdblink::tree::Tree5 tree::Tree5@endlink for custom tree configurations.
- Added an option to the From Particles SOP to generate an alpha mask,
  which can be used to constrain level set filtering so as to preserve
  surface details.
- The mesh to volume converter now handles point-degenerate polygons.
- Fixed a bug in the Level Set Smooth, Level Set Renormalize and
  Level Set Offset SOPs that caused the group name to be ignored.
- Fixed various OS X and Windows build issues.
  <I>[Contributions from SESI and DD]</I>


@htmlonly <a name="v1_2_0_changes"></a>@endhtmlonly
@par
<B>Version 1.2.0</B> - <I>June 28 2013</I>
- @vdblink::tools::LevelSetFilter Level set filters@endlink now accept
  an optional alpha mask grid.
- Implemented sharp feature extraction for level set surfacing.
  This enhances the quality of the output mesh and reduces aliasing
  artifacts.
- Added masking options to the meshing tools, as well as a spatial
  multiplier for the adaptivity threshold, automatic partitioning,
  and the ability to preserve edges and corners when mesh adaptivity
  is applied.
- The mesh to volume attribute transfer scheme now takes surface
  orientation into account, which improves accuracy in proximity to
  edges and corners.
- Added a @vdblink::tree::LeafManager::foreach() foreach@endlink method
  to @vdblink::tree::LeafManager tree::LeafManager@endlink that, like
  @vdblink::tools::foreach() tools::foreach@endlink, applies a user-supplied
  functor to each leaf node in parallel.
- Rewrote the particle to level set converter, simplifying the API,
  improving performance (especially when particles have a fixed radius),
  adding the capability to transfer arbitrary point attributes,
  and fixing a velocity trail bug.
- Added utility methods @vdblink::math::Sign() Sign@endlink,
  @vdblink::math::SignChange() SignChange@endlink,
  @vdblink::math::isApproxZero() isApproxZero@endlink,
  @vdblink::math::Cbrt() Cbrt@endlink and
  @vdblink::math::ZeroCrossing() ZeroCrossing@endlink to math/Math.h.
- Added a @vdblink::tree::ValueAccessor3::probeNode() probeNode@endlink method
  to the value accessor and to tree nodes that returns a pointer to the node
  that contains a given voxel.
- Deprecated @c LeafNode::addValue and @c LeafNode::scaleValue.
- Doubled the speed of the mesh to volume converter (which also improves
  the performance of the fracture and level set rebuild tools) and
  improved its inside/outside voxel classification near edges and corners.
- @vdblink::tools::GridSampler GridSampler@endlink now accepts either a grid,
  a tree or a value accessor, and it offers faster index-based access methods
  and much better performance in cases where many instances are allocated.
- Extended @vdblink::tools::Dense tools::Dense@endlink to make it more
  compatible with existing tools.
- Fixed a crash in @vdblink::io::Archive io::Archive@endlink whenever
  the library was unloaded from memory and then reloaded.
  <I>[Contributed by Ollie Harding]</I>
- Fixed a bug in @c GU_PrimVDB::buildFromPrimVolume(), seen during the
  conversion from Houdini volumes to OpenVDB grids, that could cause
  signed flood fill to be applied to non-level set grids, resulting in
  active tiles with incorrect values.
- Added a Prune SOP with several pruning schemes.


@htmlonly <a name="v1_1_1_changes"></a>@endhtmlonly
@par
<B>Version 1.1.1</B> - <I>May 10 2013</I>
- Added a simple @vdblink::tools::Dense dense grid class@endlink and tools
  to copy data from dense voxel arrays into OpenVDB grids and vice-versa.
- Starting with Houdini 12.5.396, plugins built with this version
  of OpenVDB can coexist with native Houdini OpenVDB nodes.
- The level set fracture tool now smooths seam line edges during
  mesh extraction, eliminating staircase artifacts.
- Significantly improved the performance of the
  @vdblink::util::leafTopologyIntersection()
  leafTopologyIntersection@endlink and
  @vdblink::util::leafTopologyDifference() leafTopologyDifference@endlink
  utilities and added a @vdblink::tree::LeafNode::topologyDifference()
  LeafNode::topologyDifference@endlink method.
- Added convenience functions that provide simplified interfaces
  to the @vdblink::tools::meshToLevelSet() mesh to volume@endlink
  and @vdblink::tools::volumeToMesh() volume to mesh@endlink converters.
- Added a @vdblink::tools::accumulate() tools::accumulate@endlink function
  that is similar to @vdblink::tools::foreach() tools::foreach@endlink
  but can be used to accumulate the results of computations over the values
  of a grid.
- Added @vdblink::tools::statistics() tools::statistics@endlink,
  @vdblink::tools::opStatistics() tools::opStatistics@endlink and
  @vdblink::tools::histogram() tools::histogram@endlink, which efficiently
  compute statistics (mean, variance, etc.) and histograms of grid values
  (using @vdblink::math::Stats math::Stats@endlink and
  @vdblink::math::Histogram math::Histogram@endlink).
- Modified @vdblink::math::CoordBBox CoordBBox@endlink to adhere to
  TBB&rsquo;s splittable type requirements, so that, for example,
  a @c CoordBBox can be used as a blocked iteration range.
- Added @vdblink::tree::Tree::addTile() Tree::addTile@endlink,
  @vdblink::tree::Tree::addLeaf() Tree::addLeaf@endlink and
  @vdblink::tree::Tree::stealNode() Tree::stealNode@endlink, for fine
  control over tree construction.
- Addressed a numerical stability issue when performing Gaussian
  filtering of level set grids.
- Changed the return type of @vdblink::math::CoordBBox::volume()
  CoordBBox::volume@endlink to reduce the risk of overflow.
- When the input mesh is self-intersecting, the mesh to volume converter
  now produces a level set with a monotonic gradient field.
- Fixed a threading bug in the mesh to volume converter that caused it
  to produce different results for the same input.
- Fixed a bug in the particle to level set converter that prevented
  particles with zero velocity from being rasterized in Trail mode.
- Added an optional input to the Create SOP into which to merge
  newly-created grids.
- Fixed a bug in the Resample SOP that caused it to produce incorrect
  narrow-band widths when resampling level set grids.
- Fixed a bug in the To Polygons SOP that caused intermittent crashes
  when the optional reference input was connected.
- Fixed a bug in the Advect Level Set SOP that caused a crash
  when the velocity input was connected but empty.
- The Scatter and Sample Point SOPs now warn instead of erroring
  when given empty grids.
- Fixed a crash in @c vdb_view when stepping through multiple grids
  after changing render modes.
- @c vdb_view can now render fog volumes and vector fields, and it now
  features interactively adjustable clipping planes that enable
  one to view the interior of a volume.


@htmlonly <a name="v1_1_0_changes"></a>@endhtmlonly
@par
<B>Version 1.1.0</B> - <I>April 4 2013</I>
- The @vdblink::tools::resampleToMatch() resampleToMatch@endlink tool,
  the Resample SOP and the Combine SOP now use level set rebuild to correctly
  and safely resample level sets.  Previously, scaling a level set would
  invalidate the signed distance field, leading to holes and other artifacts.
- Added a mask-based topological
  @vdblink::tools::erodeVoxels erosion tool@endlink, and rewrote and
  simplified the @vdblink::tools::dilateVoxels dilation tool@endlink.
- The @vdblink::tools::LevelSetAdvection LevelSetAdvection@endlink tool
  can now advect forward or backward in time.
- Tree::pruneLevelSet() now replaces each pruned node with a tile having
  the inside or outside
  background value, instead of arbitrarily selecting one of the node&rsquo;s
  tile or voxel values.
- When a grid is saved to a file with
  @vdblink::Grid::saveFloatAsHalf() saveFloatAsHalf@endlink set to @c true,
  the grid&rsquo;s background value is now also quantized to 16 bits.
  (Not quantizing the background value caused a mismatch with the values
  of background tiles.)
- As with @vdblink::tools::foreach() tools::foreach@endlink, it is now
  possible to specify whether functors passed to
  @vdblink::tools::transformValues() tools::transformValues@endlink
  should be shared across threads.
- @vdblink::tree::LeafManager tree::LeafManager@endlink can now be
  instantiated with a @const tree, although buffer swapping with @const trees
  is disabled.
- Added a @vdblink::Grid::signedFloodFill() Grid::signedFloodFill@endlink
  overload that allows one to specify inside and outside values.
- Fixed a bug in Grid::setBackground() so that now only the values of
  inactive voxels change.
- Fixed @vdblink::Grid::topologyUnion() Grid::topologyUnion@endlink so that
  it actually unions tree topology, instead of just the active states
  of tiles and voxels.  The previous behavior broke multithreaded code
  that relied on input and output grids having compatible tree topology.
- @vdblink::math::Transform math::Transform@endlink now includes an
  @vdblink::math::Transform::isIdentity() isIdentity@endlink predicate
  and methods to @vdblink::math::Transform::preMult(const Mat4d&) pre-@endlink
  and @vdblink::math::Transform::postMult(const Mat4d&) postmultiply@endlink
  by a matrix.
- Modified the @link NodeMasks.h node mask@endlink classes to permit
  octree-like tree configurations (i.e., with a branching factor of two)
  and to use 64-bit operations instead of 32-bit operations.
- Implemented a new, more efficient
  @vdblink::math::closestPointOnTriangleToPoint() closest point
  on triangle@endlink algorithm.
- Implemented a new vertex normal scheme in the volume to mesh
  converter, and resolved some overlapping polygon issues.
- The volume to mesh converter now meshes not just active voxels
  but also active tiles.
- Fixed a bug in the mesh to volume converter that caused unsigned
  distance field conversion to produce empty grids.
- Fixed a bug in the level set fracture tool whereby the cutter overlap
  toggle was ignored.
- Fixed an infinite loop bug in @c vdb_view.
- Updated @c vdb_view to use the faster and less memory-intensive
  OpenVDB volume to mesh converter instead of marching cubes,
  and rewrote the shader to be OpenGL 3.2 and GLSL 1.2 compatible.
- Given multiple input files or a file containing multiple grids,
  @c vdb_view now displays one grid at a time.  The left and right
  arrow keys cycle between grids.
- The To Polygons SOP now has an option to associate the input grid&rsquo;s
  name with each output polygon.


@htmlonly <a name="v1_0_0_changes"></a>@endhtmlonly
@par
<B>Version 1.0.0</B> - <I>March 14 2013</I>
- @vdblink::tools::levelSetRebuild() tools::levelSetRebuild@endlink
  now throws an exception when given a non-scalar or non-floating-point grid.
- The tools in tools/GridOperators.h are now interruptible, as is
  the Analysis SOP.
- Added a
  @vdblink::tree::LeafManager::LeafRange::Iterator leaf node iterator@endlink
  and a TBB-compatible
  @vdblink::tree::LeafManager::LeafRange range class@endlink
  to the LeafManager.
- Modified the @vdblink::tools::VolumeToMesh VolumeToMesh@endlink tool
  to handle surface topology issues around fracture seam lines.
- Modified the Makefile to allow @c vdb_view to compile on OS X systems
  (provided that GLFW is available).
- Fixed a bug in the Create SOP that resulted in "invalid parameter name"
  warnings.
- The Combine SOP now optionally resamples the A grid into the B grid&rsquo;s
  index space (or vice-versa) if the A and B transforms differ.
- The Vector Split and Vector Merge SOPs now skip inactive voxels
  by default, but they can optionally be made to include inactive voxels,
  as they did before.
- The @vdblink::tools::LevelSetFracture LevelSetFracture@endlink tool now
  supports custom rotations for each cutter instance, and the Fracture SOP
  now uses quaternions to generate uniformly-distributed random rotations.


@htmlonly <a name="v0_104_0_changes"></a>@endhtmlonly
@par
<B>Version 0.104.0</B> - <I>February 15 2013</I>
- Added a @vdblink::tools::levelSetRebuild() tool@endlink and a SOP
  to rebuild a level set from any scalar volume.
- @c .vdb files are now saved using a mask-based compression scheme
  that is an order of magnitude faster than ZLIB and produces comparable
  file sizes for level set and fog volume grids.  (ZLIB compression
  is still enabled by default for other classes of grids).
- The @vdblink::tools::Filter Filter@endlink and
  @vdblink::tools::LevelSetFilter LevelSetFilter@endlink tools now
  include a Gaussian filter, and mean (box) filtering is now 10-50x faster.
- The isosurface @vdblink::tools::VolumeToMesh meshing tool@endlink
  is now more robust (to level sets with one voxel wide narrow bands,
  for example).
- Mesh to volume conversion is on average 1.5x faster and up to 5.5x
  faster for high-resolution meshes where the polygon/voxel size ratio
  is small.
- Added @vdblink::createLevelSet() createLevelSet@endlink and
  @vdblink::createLevelSetSphere() createLevelSetSphere@endlink
  factory functions for level set grids.
- @vdblink::tree::ValueAccessor tree::ValueAccessor@endlink is now faster
  for trees of height 2, 3 and 4 (the latter is the default), and it now
  allows one to specify, via a template argument, the number of node levels
  to be cached, which can also improve performance in special cases.
- Added a toggle to @vdblink::tools::foreach() tools::foreach@endlink
  to specify whether or not the functor should be shared across threads.
- Added @vdblink::Mat4SMetadata Mat4s@endlink and
  @vdblink::Mat4DMetadata Mat4d@endlink metadata types.
- Added explicit pre- and postmultiplication methods to the @c Transform,
  @c Map and @c Mat4 classes and deprecated the old accumulation methods.
- Modified @vdblink::math::NonlinearFrustumMap NonlinearFrustumMap@endlink
  to be more compatible with Houdini&rsquo;s frustum transform.
- Fixed a @vdblink::tools::GridTransformer GridTransformer@endlink bug
  that caused it to translate the output grid incorrectly in some cases.
- Fixed a bug in the tree-level
  @vdblink::tree::LeafIteratorBase LeafIterator@endlink that resulted in
  intermittent crashes in
  @vdblink::tools::dilateVoxels() tools::dilateVoxels@endlink.
- The @c Hermite data type and Hermite grids are no longer supported.
- Added tools/GridOperators.h, which includes new, cleaner implementations
  of the @vdblink::tools::cpt() closest point transform@endlink,
  @vdblink::tools::curl() curl@endlink,
  @vdblink::tools::divergence() divergence@endlink,
  @vdblink::tools::gradient() gradient@endlink,
  @vdblink::tools::laplacian() Laplacian@endlink,
  @vdblink::tools::magnitude() magnitude@endlink,
  @vdblink::tools::meanCurvature() mean curvature@endlink and
  @vdblink::tools::normalize() normalize@endlink tools.
- Interrupt support has been improved in several tools, including
  @vdblink::tools::ParticlesToLevelSet tools::ParticlesToLevelSet@endlink.
- Simplified the API of the @vdblink::math::BaseStencil Stencil@endlink class
  and added an @vdblink::math::BaseStencil::intersects() intersects@endlink
  method to test for intersection with a specified isovalue.
- Renamed @c voxelDimensions to @c voxelSize in transform classes
  and elsewhere.
- Deprecated @c houdini_utils::ParmFactory::setChoiceList in favor of
  @c houdini_utils::ParmFactory::setChoiceListItems, which requires
  a list of <I>token, label</I> string pairs.
- Made various changes for Visual C++ compatibility.
  <I>[Contributed by SESI]</I>
- Fixed a bug in @c houdini_utils::getNodeChain() that caused the
  Offset Level Set, Smooth Level Set and Renormalize Level Set SOPs
  to ignore frame changes.
  <I>[Contributed by SESI]</I>
- The From Particles SOP now provides the option to write into
  an existing grid.
- Added a SOP to edit grid metadata.
- The Fracture SOP now supports multiple cutter objects.
- Added a To Polygons SOP that complements the Fracture SOP and allows
  for elimination of seam lines, generation of correct vertex normals
  and grouping of polygons when surfacing fracture fragments, using
  the original level set or mesh as a reference.


@htmlonly <a name="v0_103_1_changes"></a>@endhtmlonly
@par
<B>Version 0.103.1</B> - <I>January 15 2013</I>
- @vdblink::tree::ValueAccessor tree::ValueAccessor@endlink read operations
  are now faster for four-level trees.
  (Preliminary benchmark tests suggest a 30-40% improvement.)
- For vector-valued grids, @vdblink::tools::compMin() tools::compMin@endlink
  and @vdblink::tools::compMax() tools::compMax@endlink now compare
  vector magnitudes instead of individual components.
- Migrated grid sampling code to a new file, Interpolation.h,
  and deprecated old files and classes.
- Added a level-set @vdblink::tools::LevelSetFracture fracture tool@endlink
  and a Fracture SOP.
- Added @vdblink::tools::sdfInteriorMask() tools::sdfInteriorMask@endlink,
  which creates a mask of the interior region of a level set grid.
- Fixed a bug in the mesh to volume converter that produced unexpected
  nonzero values for voxels at the intersection of two polygons,
  and another bug that produced narrow-band widths that didn&rsquo;t respect
  the background value when the half-band width was less than three voxels.
- @c houdini_utils::ParmFactory can now correctly generate ramp multi-parms.
- Made various changes for Visual C++ compatibility.
  <I>[Contributed by SESI]</I>
- The Convert SOP can now convert between signed distance fields and
  fog volumes and from volumes to meshes.
  <I>[Contributed by SESI]</I>
- For level sets, the From Mesh and From Particles SOPs now match
  the reference grid&rsquo;s narrow-band width.
- The Scatter SOP can now optionally scatter points in the interior
  of a level set.


@htmlonly <a name="v0_103_0_changes"></a>@endhtmlonly
@par
<B>Version 0.103.0</B> - <I>December 21 2012</I>
- The mesh to volume converter is now 60% faster at generating
  level sets with wide bands, and the From Mesh SOP is now interruptible.
- Fixed a threading bug in the recently-added
  @vdblink::tools::compReplace() compReplace@endlink tool
  that caused it to produce incorrect output.
- Added a @vdblink::tree::Tree::probeConstLeaf() probeConstLeaf@endlink
  method to the @vdblink::tree::Tree::probeConstLeaf() Tree@endlink,
  @vdblink::tree::ValueAccessor::probeConstLeaf() ValueAccessor@endlink
  and @vdblink::tree::RootNode::probeConstLeaf() node@endlink classes.
- The Houdini VDB primitive doesn&rsquo;t create a @c name attribute
  unnecessarily (i.e., if its grid&rsquo;s name is empty), but it now
  correctly allows the name to be changed to the empty string.
- Fixed a crash in the Vector Merge SOP when fewer than three grids
  were merged.
- The From Particles SOP now features a "maximum half-width" parameter
  to help avoid runaway computations.


@htmlonly <a name="v0_102_0_changes"></a>@endhtmlonly
@par
<B>Version 0.102.0</B> - <I>December 13 2012</I>
- Added @vdblink::tools::compReplace() tools::compReplace@endlink,
  which copies the active values of one grid into another, and added
  a "Replace A With Active B" mode to the Combine SOP.
- @vdblink::Grid::signedFloodFill() Grid::signedFloodFill@endlink
  no longer enters an infinite loop when filling an empty grid.
- Fixed a bug in the particle to level set converter that sometimes
  produced level sets with holes, and fixed a bug in the SOP that
  could result in random output.
- Fixed an issue in the frustum preview feature of the Create SOP
  whereby rendering very large frustums could cause high CPU usage.
- Added streamline support to the constrained advection scheme
  in the Advect Points SOP.
- Added an Advect Level Set SOP.


@htmlonly <a name="v0_101_1_changes"></a>@endhtmlonly
@par
<B>Version 0.101.1</B> - <I>December 11 2012</I> (DWA internal release)
- Partially reverted the Houdini VDB primitive&rsquo;s grid accessor methods
  to their pre-0.98.0 behavior.  A primitive&rsquo;s grid can once again
  be accessed by shared pointer, but now also by reference.
  Accessor methods for grid metadata have also been added, and the
  primitive now ensures that metadata and transforms are never shared.
- Fixed an intermittent crash in the From Particles SOP.


@htmlonly <a name="v0_101_0_changes"></a>@endhtmlonly
@par
<B>Version 0.101.0</B> - <I>December 6 2012</I> (DWA internal release)
- Partially reverted the @vdblink::Grid Grid@endlink&rsquo;s
  @vdblink::Grid::tree() tree@endlink and
  @vdblink::Grid::transform() transform@endlink accessor methods
  to their pre-0.98.0 behavior, eliminating copy-on-write but
  preserving their return-by-reference semantics.  These methods
  are now supplemented with a suite of
  @vdblink::Grid::treePtr() shared@endlink
  @vdblink::Grid::baseTreePtr() pointer@endlink
  @vdblink::Grid::transformPtr() accessors@endlink.
- Restructured the @vdblink::tools::meshToVolume
  mesh to volume converter@endlink for a 40% speedup
  and to be more robust to non-manifold geometry, to better preserve
  sharp features, to support arbitrary tree configurations and
  to respect narrow-band limits.
- Added a @c getNodeBoundingBox method to
  @vdblink::tree::RootNode::getNodeBoundingBox() RootNode@endlink,
  @vdblink::tree::InternalNode::getNodeBoundingBox() InternalNode@endlink
  and @vdblink::tree::LeafNode::getNodeBoundingBox() LeafNode@endlink
  that returns the index space spanned by a node.
- Made various changes for Visual C++ compatibility.
  <I>[Contributed by SESI]</I>
- Renamed the Reshape Level Set SOP to Offset Level Set.
- Fixed a crash in the Convert SOP and added support for conversion
  of empty grids.


@htmlonly <a name="v0_100_0_changes"></a>@endhtmlonly
@par
<B>Version 0.100.0</B> - <I>November 30 2012</I> (DWA internal release)
- Greatly improved the performance of the level set to fog volume
  @vdblink::tools::sdfToFogVolume() converter@endlink.
- Improved the performance of the
  @vdblink::tools::Filter::median() median filter@endlink
  and of level set @vdblink::tools::csgUnion() CSG@endlink operations.
- Reintroduced Tree::pruneLevelSet(), a specialized Tree::pruneInactive()
  for level-set grids.
- Added utilities to the @c houdini_utils library to facilitate the
  collection of a chain of adjacent nodes of a particular type
  so that they can be cooked in a single step.  (For example,
  adjacent @c xform SOPs could be collapsed by composing their
  transformation matrices into a single matrix.)
- Added pruning and flood-filling options to the Convert SOP.
- Reimplemented the Filter SOP, omitting level-set-specific filters
  and adding node chaining (to reduce memory usage when applying
  several filters in sequence).
- Added a toggle to the Read SOP to read grid metadata and
  transforms only.
- Changed the attribute transfer scheme on the From Mesh and
  From Particles SOPs to allow for custom grid names and
  vector type metadata.


@htmlonly <a name="v0_99_0_changes"></a>@endhtmlonly
@par
<B>Version 0.99.0</B> - <I>November 21 2012</I>
- Added @vdblink::Grid Grid@endlink methods that return non-<TT>const</TT>
  tree and transform references without triggering deep copies,
  as well as @c const methods that return @c const shared pointers.
- Added @c Grid methods to @vdblink::Grid::addStatsMetadata populate@endlink
  a grid&rsquo;s metadata with statistics like the active voxel count, and to
  @vdblink::Grid::getStatsMetadata retrieve@endlink that metadata.
  By default, statistics are now computed and added to grids
  whenever they are written to <TT>.vdb</TT> files.
- Added @vdblink::io::File::readGridMetadata io::File::readGridMetadata@endlink
  and @vdblink::io::File::readAllGridMetadata
  io::File::readAllGridMetadata@endlink methods to read just the
  grid metadata and transforms from a <TT>.vdb</TT> file.
- Fixed numerical precision issues in the
  @vdblink::tools::csgUnion csgUnion@endlink,
  @vdblink::tools::csgIntersection csgIntersection@endlink
  and @vdblink::tools::csgDifference csgDifference@endlink
  tools, and added toggles to optionally disable postprocess pruning.
- Fixed an issue in @c vdb_view with the ordering of GL vertex buffer calls.
  <I>[Contributed by Bill Katz]</I>
- Fixed an intermittent crash in the
  @vdblink::tools::ParticlesToLevelSet ParticlesToLevelSet@endlink tool,
  as well as a race condition that could cause data corruption.
- The @c ParticlesToLevelSet tool and From Particles SOP can now transfer
  arbitrary point attribute values from the input particles to output voxels.
- Fixed a bug in the Convert SOP whereby the names of primitives
  were lost during conversion, and another bug that resulted in
  arithmetic errors when converting empty grids.
- Fixed a bug in the Combine SOP that caused the Operation selection
  to be lost.


@htmlonly <a name="v0_98_0_changes"></a>@endhtmlonly
@par
<B>Version 0.98.0</B> - <I>November 16 2012</I>
- @vdblink::tree::Tree Tree@endlink and
  @vdblink::math::Transform Transform@endlink objects (and
  @vdblink::Grid Grid@endlink objects in the context of Houdini SOPs)
  are now passed and accessed primarily by reference rather than by
  shared pointer.
  <I>[Contributed by SESI]</I>
- Reimplemented @vdblink::math::CoordBBox CoordBBox@endlink to address several
  off-by-one bugs related to bounding box dimensions.
- Fixed an off-by-one bug in @vdblink::Grid::evalActiveVoxelBoundingBox()
  evalActiveVoxelBoundingBox@endlink.
- Introduced the @vdblink::tree::LeafManager LeafManager@endlink class,
  which will eventually replace the @c LeafArray class.  @c LeafManager supports
  dynamic buffers stored as a structure of arrays (SOA), unlike @c LeafArray,
  which supports only static buffers stored as an array of structures (AOS).
- Improved the performance of the
  @vdblink::tools::LevelSetFilter LevelSetFilter@endlink and
  @vdblink::tools::LevelSetTracker LevelSetTracker@endlink tools by rewriting
  them to use the new @vdblink::tree::LeafManager LeafManager@endlink class.
- Added @vdblink::tree::Tree::setValueOnly() Tree::setValueOnly@endlink and
  @vdblink::tree::ValueAccessor::setValueOnly()
  ValueAccessor::setValueOnly@endlink methods, which change the value of
  a voxel without changing its active state, and
  @vdblink::tree::Tree::probeLeaf() Tree::probeLeaf@endlink and
  @vdblink::tree::ValueAccessor::probeLeaf() ValueAccessor::probeLeaf@endlink
  methods that return the leaf node that contains a given voxel (unless
  the voxel is represented by a tile).
- Added a @vdblink::tools::LevelSetAdvection LevelSetAdvection@endlink tool
  that propagates and tracks narrow-band level sets.
- Introduced a new @vdblink::tools::GridSampler GridSampler@endlink class
  that supports world-space (or index-space) sampling of grid values.
- Changed the interpretation of the
  @vdblink::math::NonlinearFrustumMap NonlinearFrustumMap@endlink&rsquo;s
  @em taper parameter to be the ratio of the near and far plane depths.
- Added a @c ParmFactory::setChoiceList() overload that accepts
  (@em token, @em label) string pairs, and a @c setDefault() overload that
  accepts an STL string.
- Fixed a crash in the Combine SOP in Copy B mode.
- Split the Level Set Filter SOP into three separate SOPs,
  Level Set Smooth, Level Set Reshape and Level Set Renormalize.
  When two or more of these nodes are connected in sequence, they interact
  to reduce memory usage: the last node in the sequence performs
  all of the operations in one step.
- The Advect Points SOP can now output polyline streamlines
  that trace the paths of the points.
- Added an option to the Analysis SOP to specify names for output grids.
- Added camera-derived frustum transform support to the Create SOP.


@htmlonly <a name="v0_97_0_changes"></a>@endhtmlonly
@par
<B>Version 0.97.0</B> - <I>October 18 2012</I>
- Added a narrow-band @vdblink::tools::LevelSetTracker level set
  interface tracking tool@endlink (up to fifth-order in space but currently
  only first-order in time, with higher temporal orders to be added soon).
- Added a @vdblink::tools::LevelSetFilter level set filter tool@endlink
  to perform unrestricted surface smoothing (e.g., Laplacian flow),
  filtering (e.g., mean value) and morphological operations (e.g.,
  morphological opening).
- Added adaptivity to the @vdblink::tools::VolumeToMesh
  level set meshing tool@endlink for faster mesh extraction with fewer
  polygons, without postprocessing.
- Added a @vdblink::tree::ValueAccessor::touchLeaf()
  ValueAccessor::touchLeaf@endlink method that creates (if necessary)
  and returns the leaf node containing a given voxel.  It can be used
  to preallocate leaf nodes over which to run parallel algorithms.
- Fixed a bug in @vdblink::Grid::merge() Grid::merge@endlink whereby
  active tiles were sometimes lost.
- Added @vdblink::tree::LeafManager LeafManager@endlink, which is similar
  to @c LeafArray but supports a dynamic buffer count and allocates buffers
  more efficiently.  Useful for temporal integration (e.g., for level set
  propagation and interface tracking), @c LeafManager is meant to replace
  @c LeafArray, which will be deprecated in the next release.
- Added a @vdblink::tree::LeafNode::fill() LeafNode::fill@endlink method
  to efficiently populate leaf nodes with constant values.
- Added a @vdblink::tree::Tree::visitActiveBBox() Tree::visitActiveBBox@endlink
  method that applies a functor to the bounding boxes of all active tiles
  and leaf nodes and that can be used to improve the performance of
  ray intersection tests, rendering of bounding boxes, etc.
- Added a @vdblink::tree::Tree::voxelizeActiveTiles()
  Tree::voxelizeActiveTiles@endlink method to densify active tiles.
  While convenient and fast, this can produce large dense grids, so use
  it with caution.
- Repackaged @c Tree::pruneLevelSet() as a Tree::pruneOp()-compatible
  functor.  Tree::LevelSetPrune is a specialized Tree::pruneInactive
  for level-set grids and is used in interface tracking.
- Added a GridBase::pruneGrid() method.
- Added a @vdblink::Grid::hasUniformVoxels() Grid:hasUniformVoxels@endlink
  method.
- Renamed @c tools::dilate to
  @vdblink::tools::dilateVoxels() dilateVoxels@endlink and improved its
  performance.  The new name reflects the fact that the current
  implementation ignores active tiles.
- Added a @vdblink::tools::resampleToMatch() tools::resampleToMatch@endlink
  function that resamples an input grid into an output grid with a
  different transform such that, after resampling, the input and output grids
  coincide, but the output grid&rsquo;s transform is preserved.
- Significantly improved the performance of depth-bounded value
  iterators (@vdblink::tree::Tree::ValueOnIter ValueOnIter@endlink,
  @vdblink::tree::Tree::ValueAllIter ValueAllIter@endlink, etc.)
  when the depth bound excludes leaf nodes.
- Exposed the value buffers inside leaf nodes with
  @vdblink::tree::LeafNode::buffer() LeafNode::buffer@endlink.
  This allows for very fast access (const and non-const) to voxel
  values using linear array offsets instead of @ijk coordinates.
- In openvdb_houdini/UT_VDBTools.h, added operators for use with
  @c processTypedGrid that resample grids in several different ways.
- Added a policy mechanism to @c houdini_utils::OpFactory that allows for
  customization of operator names, icons, and Help URLs.
- Renamed many of the Houdini SOPs to make the names more consistent.
- Added an Advect Points SOP.
- Added a Level Set Filter SOP that allows for unrestricted surface
  deformations, unlike the older Filter SOP, which restricts surface
  motion to the initial narrow band.
- Added staggered vector sampling to the Sample Points SOP.
- Added a minimum radius threshold to the particle voxelization tool
  and SOP.
- Merged the Composite and CSG SOPs into a single Combine SOP.
- Added a tool and a SOP to efficiently generate narrow-band level set
  representations of spheres.
- In the Visualize SOP, improved the performance of tree topology
  generation, which is now enabled by default.


@htmlonly <a name="v0_96_0_changes"></a>@endhtmlonly
@par
<B>Version 0.96.0</B> - <I>September 24 2012</I>
- Fixed a memory corruption bug in the mesh voxelizer tool.
- Temporarily removed the optional clipping feature from the level set mesher.
- Added "Staggered Vector Field" to the list of grid classes in the Create SOP.


@htmlonly <a name="v0_95_0_changes"></a>@endhtmlonly
@par
<B>Version 0.95.0</B> - <I>September 20 2012</I>
- Added a quad @vdblink::tools::VolumeToMesh meshing@endlink tool for
  higher-quality level set meshing and updated the Visualizer SOP
  to use it.
- Fixed a precision error in the @vdblink::tools::meshToVolume
  mesh voxelizer@endlink and improved the quality of inside/outside
  voxel classification.  Output grids are now also
  @vdblink::Grid::setGridClass() classified@endlink as either level sets
  or fog volumes.
- Modified the @vdblink::tools::GridResampler GridResampler@endlink
  to use the signed flood fill optimization only on grids that are
  tagged as level sets.
- Added a @vdblink::math::Quat quaternion@endlink class to the
  math library and a method to return the
  @vdblink::math::Mat3::trace trace@endlink of a @c Mat3.
- Fixed a bug in the
  @vdblink::tree::ValueAccessor::ValueAccessor(const ValueAccessor&)
  ValueAccessor@endlink copy constructor that caused the copy to reference
  the original.
- Fixed a bug in @vdblink::tree::RootNode::setActiveState()
  RootNode::setActiveState@endlink that caused a crash
  when marking a (virtual) background voxel as inactive.
- Added a @c Tree::pruneLevelSet method that is similar to but faster than
  Tree::pruneInactive() for level set grids.
- Added fast leaf node voxel access
  @vdblink::tree::LeafNode::getValue(Index) const methods@endlink
  that index by linear offset (as returned by
  @vdblink::tree::LeafNode::ValueOnIter::pos() ValueIter::pos@endlink)
  instead of by @ijk coordinates.
- Added a @vdblink::tree::Tree::touchLeaf() Tree::touchLeaf@endlink
  method that can be used to preallocate a static tree topology over which
  to safely perform multithreaded processing.
- Added a grain size argument to @c LeafArray for finer control of parallelism.
- Modified the Makefile to make it easier to omit the <TT>doc</TT>,
  @c vdb_test and @c vdb_view targets.
- Added utility functions (in <TT>houdini/UT_VDBUtils.h</TT>) to convert
  between Houdini and OpenVDB matrix and vector types.
  <I>[Contributed by SESI]</I>
- Added accessors to @c GEO_PrimVDB that make it easier to directly access
  voxel data and that are used by the HScript volume expression functions
  in Houdini 12.5.  <I>[Contributed by SESI]</I>
- As of Houdini 12.1.77, the native transform SOP operates on OpenVDB
  primitives.  <I>[Contributed by SESI]</I>
- Added a Convert SOP that converts OpenVDB grids to Houdini volumes
  and vice-versa.


@htmlonly <a name="v0_94_1_changes"></a>@endhtmlonly
@par
<B>Version 0.94.1</B> - <I>September 7 2012</I>
- Fixed bugs in @vdblink::tree::RootNode RootNode@endlink and
  @vdblink::tree::InternalNode InternalNode@endlink @c setValue*() and
  @c fill() methods that could cause neighboring voxels to become inactive.
- Fixed a bug in
  @vdblink::tree::Tree::hasSameTopology() Tree::hasSameTopology@endlink
  that caused false positives when only active states and not values differed.
- Added a @vdblink::tree::Tree::hasActiveTiles() Tree::hasActiveTiles@endlink
  method.
- For better cross-platform consistency, substituted bitwise AND operations
  for right shifts in the @vdblink::tree::ValueAccessor ValueAccessor@endlink
  hash key computation.
- @c vdb_view no longer aborts when asked to surface a vector-valued
  grid&mdash;but it still doesn&rsquo;t render the surface.
- Made various changes for Visual C++ compatibility.
  <I>[Contributed by SESI]</I>
- Added an option to the MeshVoxelizer SOP to convert both open and
  closed surfaces to unsigned distance fields.
- The Filter SOP now allows multiple filters to be applied in
  user-specified order.


@htmlonly <a name="v0_94_0_changes"></a>@endhtmlonly
@par
<B>Version 0.94.0</B> - <I>August 30 2012</I>
- Added a @vdblink::Grid::topologyUnion() method@endlink to union
  just the active states of voxels from one grid with those of
  another grid of a possibly different type.
- Fixed an incorrect scale factor in the Laplacian diffusion
  @vdblink::tools::Filter::laplacian() filter@endlink.
- Fixed a bug in @vdblink::tree::Tree::merge() Tree::merge@endlink
  that could leave a tree with invalid value accessors.
- Added @vdblink::tree::TreeValueIteratorBase::setActiveState()
  TreeValueIteratorBase::setActiveState@endlink and deprecated
  @c setValueOn.
- Removed @c tools/FastSweeping.h.  It will be replaced with a much more
  efficient implementation in the near future.
- ZLIB compression of <TT>.vdb</TT> files is now optional,
  but enabled by default.  <I>[Contributed by SESI]</I>
- Made various changes for Clang and Visual C++ compatibility.
  <I>[Contributed by SESI]</I>
- The MeshVoxelizer SOP can now transfer arbitrary point and primitive
  attribute values from the input mesh to output voxels.


@htmlonly <a name="v0_93_0_changes"></a>@endhtmlonly
@par
<B>Version 0.93.0</B> - <I>August 24 2012</I>
- Renamed symbols in math/Operators.h to avoid ambiguities that
  GCC&nbsp;4.4 reports as errors.
- Simplified the API for the stencil version of the
  closest-point transform @vdblink::math::CPT operator@endlink.
- Added logic to
  @vdblink::io::Archive::readGrid() io::Archive::readGrid@endlink
  to set the grid name metadata from the descriptor if the metadata
  doesn&rsquo;t already exist.
- Added guards to prevent nesting of @c openvdb_houdini::Interrupter::start()
  and @c end() calls.


@htmlonly <a name="v0_92_0_changes"></a>@endhtmlonly
@par
<B>Version 0.92.0</B> - <I>August 23 2012</I>
- Added a Laplacian diffusion
  @vdblink::tools::Filter::laplacian() filter@endlink.
- Fixed a bug in the initialization of the sparse contour tracer
  that caused mesh-to-volume conversion to fail in certain cases.
- Fixed a bug in the curvature stencil that caused mean curvature
  filtering to produce wrong results.
- Increased the speed of the
  @vdblink::tools::GridTransformer GridTransformer@endlink
  by as much as 20% for fog volumes.
- Added optional pruning to the Resample SOP.
- Modified the PointSample SOP to allow it to work with ungrouped,
  anonymous grids.
- Fixed a crash in the LevelSetNoise SOP.


@htmlonly <a name="v0_91_0_changes"></a>@endhtmlonly
@par
<B>Version 0.91.0</B> - <I>August 16 2012</I>
- @vdblink::tools::GridTransformer tools::GridTransformer@endlink
  and @vdblink::tools::GridResampler tools::GridResampler@endlink
  now correctly (but not yet efficiently) process tiles in sparse grids.
- Added an optional @c CopyPolicy argument
  to @vdblink::GridBase::copyGrid() GridBase::copyGrid@endlink
  and to @vdblink::Grid::copy() Grid::copy@endlink that specifies
  whether and how the grid&rsquo;s tree should be copied.
- Added a @vdblink::GridBase::newTree() GridBase::newTree@endlink
  method that replaces a grid&rsquo;s tree with a new, empty tree of the
  correct type.
- Fixed a crash in
  @vdblink::tree::Tree::setValueOff(const Coord& xyz, const ValueType& value)
  Tree::setValueOff@endlink when the new value was equal to the
  background value.
- Fixed bugs in Tree::prune() that could result in output tiles with
  incorrect active states.
- Added @c librt to the link dependencies to address build failures
  on Ubuntu systems.
- Made various small changes to the Makefile and the source code
  that should help with Mac OS&nbsp;X compatibility.
- The Composite and Resample SOPs now correctly copy the input grid&rsquo;s
  metadata to the output grid.


@htmlonly <a name="v0_90_1_changes"></a>@endhtmlonly
@par
<B>Version 0.90.1</B> - <I>August 7 2012</I>
- Fixed a bug in the
  @vdblink::math::BBox::getCenter() BBox::getCenter()@endlink method.
- Added missing header files to various files.
- @vdblink::io::File::NameIterator::gridName()
  io::File::NameIterator::gridName()@endlink now returns a unique name
  of the form <TT>"name[1]"</TT>, <TT>"name[2]"</TT>, etc. if a file
  contains multiple grids with the same name.
- Fixed a bug in the Writer SOP that caused grid names to be discarded.
- The Resample SOP now correctly sets the background value of the
  output grid.


@htmlonly <a name="v0_90_0_changes"></a>@endhtmlonly
@par
<B>Version 0.90.0</B> - <I>August 3 2012</I> (initial public release)
- Added a basic GL viewer for OpenVDB files.
- Greatly improved the performance of two commonly-used @c Tree methods,
  @vdblink::tree::Tree::evalActiveVoxelBoundingBox()
  evalActiveVoxelBoundingBox()@endlink
  and @vdblink::tree::Tree::memUsage() memUsage()@endlink.
- Eliminated the @c GridMap class.  File I/O now uses STL containers
  of grid pointers instead.
- Refactored stencil-based tools (Gradient, Laplacian, etc.) and rewrote
  some of them for generality and better performance.  Most now behave
  correctly for grids with nonlinear index-to-world transforms.
- Added a @link FiniteDifference.h library@endlink of index-space finite
  difference operators.
- Added a Hermite grid type that compactly
  stores each voxel&rsquo;s upwind normals and can be used to convert volumes
  to and from polygonal meshes.
- Added a @link PointScatter.h tool@endlink (and a Houdini SOP)
  to scatter points randomly throughout a volume.

*/<|MERGE_RESOLUTION|>--- conflicted
+++ resolved
@@ -24,13 +24,8 @@
 - Add a new Houdini ABI test binary.
 - Fixed an indexing typo in tools::Filter.
   <I>[Contributed&nbsp;by&nbsp;Yuanming&nbsp;Hu]</I>
-<<<<<<< HEAD
-- Added a USE_PKGCONFIG option to CMake to optionally disable use of pkg-config.
-  <I>[Contributed&nbsp;by&nbsp;Kartik&nbsp;Shrivastava]</I>
 - Removed redundant null pointer checks.
   <I>[Contributed&nbsp;by&nbsp;Kuba&nbsp;Roth]</I>
-=======
->>>>>>> ba3b042e
 
 @par
 New features:
