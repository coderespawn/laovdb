--- conflicted
+++ resolved
@@ -7,16 +7,10 @@
 ///
 /// @author Ken Museth
 ///
-<<<<<<< HEAD
-/// @brief Finds the active values and tiles in a tree which intersects a bounding box.
-///        Two methods are provided, one that counts the number of active values
-///        and one that simply tests if any active values intersect the bbox.
-=======
 /// @brief Finds the active values and tiles in a tree that intersects a bounding box.
 ///        Methods are provided that count the number of active values and tiles,
 ///        test for the existence of active values and tiles, and return a list of
 ///        the active tiles that intersect a bbox.
->>>>>>> 3fa26463
 ///
 /// @warning For repeated calls to the free-standing functions defined below
 ///          consider instead creating an instance of FindActiveValues
