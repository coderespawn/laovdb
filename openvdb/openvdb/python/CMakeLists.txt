# Copyright Contributors to the OpenVDB Project
# SPDX-License-Identifier: MPL-2.0
#
#[=======================================================================[

  CMake Configuration for OpenVDB Python bindings

#]=======================================================================]

cmake_minimum_required(VERSION 3.12)
project(OpenVDBPython LANGUAGES CXX)

include(GNUInstallDirs)

###### OpenVDB Python Options

option(USE_NUMPY "Build the python library with numpy support." OFF)
option(OPENVDB_PYTHON_WRAP_ALL_GRID_TYPES [=[
Expose (almost) all of the grid types in the python module. Otherwise, only FloatGrid, BoolGrid and
Vec3SGrid will be exposed (see, e.g., exportIntGrid() in python/pyIntGrid.cc). Compiling the Python
module with this ON can be very memory-intensive.]=] OFF)
option(OPENVDB_BUILD_PYTHON_UNITTESTS [=[
"Include the OpenVDB Python unit test. Requires a python interpreter]=]
${OPENVDB_BUILD_UNITTESTS})

#########################################################################

message(STATUS "----------------------------------------------------")
message(STATUS "------------ Configuring OpenVDBPython -------------")
message(STATUS "----------------------------------------------------")

##########################################################################

# Collect and configure lib dependencies

if(NOT OPENVDB_BUILD_CORE)
  set(OPENVDB_LIB OpenVDB::openvdb)
else()
  set(OPENVDB_LIB openvdb)
endif()

# Small function which mimics basic output (bar components) of
# FindPackageHandleStandardArgs. This is required as we want to ensure
# the minimum python version is MINIMUM_PYTHON_VERSION - however this cannot
# be provided to find_package(Python) with differing major versions. e.g.
# calls to find_package(Python 2.7) fails if python3 is found on the system.
function(OPENVDB_CHECK_PYTHON_VERSION)
  set(_PY_VERSION ${ARGV0})
  set(_PY_PATH ${ARGV1})
  if(NOT _PY_VERSION)
    message(FATAL_ERROR "Could NOT find Python (Required is at least version "
      "\"${MINIMUM_PYTHON_VERSION}\")"
    )
  elseif(_PY_VERSION VERSION_LESS MINIMUM_PYTHON_VERSION)
    message(FATAL_ERROR "Could NOT find Python: Found unsuitable version \"${_PY_VERSION}\""
      "but required is at least \"${MINIMUM_PYTHON_VERSION}\" (found ${_PY_PATH})"
    )
  else()
    message(STATUS "Found Python: ${_PY_PATH}) (found suitable version \"${_PY_VERSION}\", "
      "minimum required is \"${MINIMUM_PYTHON_VERSION}\")"
    )
  endif()
endfunction()

# Configure Python and Numpy. Note that:
#  - find_package(Python NumPy) requires CMake >= 3.14
#  - find_package(Python Development) target Python::Module requires CMake >= 3.15
#  - find_package(Python Development.Module) requires CMake >= 3.18
# To ensure consistent versions between components Interpreter, Compiler,
# Development and NumPy, specify all components at the same time when using
# FindPython.
# @note  the Python::Module target should be used over the Python::Python
#   target but this was only added in CMake 3.15. See:
#      https://github.com/AcademySoftwareFoundation/openvdb/issues/886
set(OPENVDB_PYTHON_DEPS)
set(OPENVDB_PYTHON_REQUIRED_COMPONENTS Development)
if(NOT DEFINED PYOPENVDB_INSTALL_DIRECTORY)
    list(APPEND OPENVDB_PYTHON_REQUIRED_COMPONENTS Interpreter)
endif()

if(${CMAKE_VERSION} VERSION_LESS 3.14)
  find_package(Python QUIET COMPONENTS ${OPENVDB_PYTHON_REQUIRED_COMPONENTS})
  OPENVDB_CHECK_PYTHON_VERSION(${Python_VERSION} ${Python_INCLUDE_DIRS})

  if(USE_NUMPY)
    # Note: This uses our custom backport in cmake/backports
    find_package(NumPy ${MINIMUM_NUMPY_VERSION} REQUIRED)
    list(APPEND OPENVDB_PYTHON_DEPS Python::NumPy)
  endif()
else()
  find_package(Python QUIET COMPONENTS ${OPENVDB_PYTHON_REQUIRED_COMPONENTS})
  OPENVDB_CHECK_PYTHON_VERSION(${Python_VERSION} ${Python_INCLUDE_DIRS})

  if(USE_NUMPY)
    find_package(Python QUIET COMPONENTS NumPy)
    if(NOT TARGET Python::NumPy)
        message(FATAL_ERROR "Could NOT find NumPy (Required is at least version "
          "\"${MINIMUM_NUMPY_VERSION}\")"
        )
    elseif(Python_NumPy_VERSION VERSION_LESS MINIMUM_NUMPY_VERSION)
      message(FATAL_ERROR "Could NOT find NumPy: Found unsuitable version \"${Python_NumPy_VERSION}\""
        "but required is at least \"${MINIMUM_NUMPY_VERSION}\" (found ${Python_NumPy_INCLUDE_DIRS})"
      )
    else()
      message(STATUS "Found NumPy: ${Python_NumPy_INCLUDE_DIRS} (found suitable "
        "version \"${Python_NumPy_VERSION}\", minimum required is "
        "\"${MINIMUM_NUMPY_VERSION}\")"
      )
    endif()
    list(APPEND OPENVDB_PYTHON_DEPS Python::NumPy)
  endif()
endif()

if(USE_NUMPY)
  if(OPENVDB_FUTURE_DEPRECATION AND FUTURE_MINIMUM_NUMPY_VERSION)
    if(Python_NumPy_VERSION VERSION_LESS FUTURE_MINIMUM_NUMPY_VERSION)
      message(DEPRECATION "Support for NumPy versions < ${FUTURE_MINIMUM_NUMPY_VERSION} "
        "is deprecated and will be removed.")
    endif()
  endif()
endif()

if(TARGET openvdb_shared AND NOT Boost_USE_STATIC_LIBS)
  # @note  Both of these must be set for Boost 1.70 (VFX2020) to link against
  #        boost shared libraries (more specifically libraries built with -fPIC).
  #        http://boost.2283326.n4.nabble.com/CMake-config-scripts-broken-in-1-70-td4708957.html
  #        https://github.com/boostorg/boost_install/commit/160c7cb2b2c720e74463865ef0454d4c4cd9ae7c
  set(BUILD_SHARED_LIBS ON)
  set(Boost_USE_STATIC_LIBS OFF)
endif()

# Boost python handling. Try to find the following named boost python libraries:
# - boost_python{Python_VERSION_MAJOR}${Python_VERSION_MINOR}
# - boost_python{Python_VERSION_MAJOR}
# - boost_python
# Prioritize the version suffixed library, failing if none exist.

find_package(Boost ${MINIMUM_BOOST_VERSION}
  QUIET COMPONENTS python${Python_VERSION_MAJOR}${Python_VERSION_MINOR}
)
find_package(Boost ${MINIMUM_BOOST_VERSION}
  QUIET COMPONENTS python${Python_VERSION_MAJOR}
)
find_package(Boost ${MINIMUM_BOOST_VERSION}
  QUIET COMPONENTS python
)

if(TARGET Boost::python${Python_VERSION_MAJOR}${Python_VERSION_MINOR})
  message(STATUS "Found boost_python${Python_VERSION_MAJOR}${Python_VERSION_MINOR}")
  list(APPEND OPENVDB_PYTHON_DEPS Boost::python${Python_VERSION_MAJOR}${Python_VERSION_MINOR})
elseif(TARGET Boost::python${Python_VERSION_MAJOR})
  message(STATUS "Found boost_python${Python_VERSION_MAJOR}")
  list(APPEND OPENVDB_PYTHON_DEPS Boost::python${Python_VERSION_MAJOR})
elseif(TARGET Boost::python)
  message(STATUS "Found non-suffixed boost_python, assuming to be python version "
    "\"${Python_VERSION_MAJOR}.${Python_VERSION_MINOR}\" compatible"
  )
  list(APPEND OPENVDB_PYTHON_DEPS Boost::python)
else()
  message(FATAL_ERROR "Unable to find boost_python${Python_VERSION_MAJOR}${Python_VERSION_MINOR}, "
    "boost_python${Python_VERSION_MAJOR} or boost_python."
  )
endif()

# If boost >= 1.65, find the required numpy boost component and link that in.
# Use the same system as above, first trying without the suffix, then with.

if(USE_NUMPY)
  find_package(Boost ${MINIMUM_BOOST_VERSION}
    QUIET COMPONENTS numpy${Python_VERSION_MAJOR}${Python_VERSION_MINOR}
  )
  find_package(Boost ${MINIMUM_BOOST_VERSION}
    QUIET COMPONENTS numpy${Python_VERSION_MAJOR}
  )
  find_package(Boost ${MINIMUM_BOOST_VERSION}
    QUIET COMPONENTS numpy
  )

  if(TARGET Boost::numpy${Python_VERSION_MAJOR}${Python_VERSION_MINOR})
    message(STATUS "Found boost_numpy${Python_VERSION_MAJOR}${Python_VERSION_MINOR}")
    list(APPEND OPENVDB_PYTHON_DEPS Boost::numpy${Python_VERSION_MAJOR}${Python_VERSION_MINOR})
  elseif(TARGET Boost::numpy${Python_VERSION_MAJOR})
    message(STATUS "Found boost_numpy${Python_VERSION_MAJOR}")
    list(APPEND OPENVDB_PYTHON_DEPS Boost::numpy${Python_VERSION_MAJOR})
  elseif(TARGET Boost::numpy)
    message(STATUS "Found non-suffixed boost_numpy, assuming to be python version "
      "\"${Python_VERSION_MAJOR}.${Python_VERSION_MINOR}\" compatible"
    )
    list(APPEND OPENVDB_PYTHON_DEPS Boost::numpy)
  else()
    message(FATAL_ERROR "Unable to find boost_numpy${Python_VERSION_MAJOR}${Python_VERSION_MINOR}, "
      "boost_numpy${Python_VERSION_MAJOR} or boost_numpy."
    )
  endif()
endif()

##########################################################################

set(OPENVDB_PYTHON_MODULE_SOURCE_FILES
  pyFloatGrid.cc
  pyIntGrid.cc
  pyMetadata.cc
  pyPointGrid.cc
  pyOpenVDBModule.cc
  pyPointGrid.cc
  pyTransform.cc
  pyVec3Grid.cc
)

if(NOT DEFINED PYOPENVDB_INSTALL_DIRECTORY)
  get_filename_component(Python_PACKAGES_DIR ${Python_SITELIB} NAME)
  set(PYOPENVDB_INSTALL_DIRECTORY
    ${CMAKE_INSTALL_LIBDIR}/python${Python_VERSION_MAJOR}.${Python_VERSION_MINOR}/${Python_PACKAGES_DIR}
    CACHE STRING "The directory to install the pyopenvdb.so module."
  )
endif()

# @todo  pyopenvdb is currently advertised as "linkable" by extension libraries
#        so we have to mark it as SHARED. Really it should be MODULE, as the
#        amount of manipulation required for native python support nullifies
#        the ability for compilers to link against it (suffix/prefix renaming).
#        A proper shared lib should be built with the functions required for
#        extension (pyopenvdb.h) and a further module lib should be added
#        that can be imported.

add_library(pyopenvdb SHARED ${OPENVDB_PYTHON_MODULE_SOURCE_FILES})
set_target_properties(pyopenvdb PROPERTIES PREFIX "")  # no 'lib' prefix
if(UNIX)
  set_target_properties(pyopenvdb PROPERTIES SUFFIX ".so") # must be .so (not .dylib)
elseif(WIN32)
  set_target_properties(pyopenvdb PROPERTIES SUFFIX ".pyd") # .pyd on windows
endif()

if(TARGET Python::Module)
  list(APPEND OPENVDB_PYTHON_DEPS Python::Module)
else()
  if(APPLE)
    target_include_directories(pyopenvdb SYSTEM PUBLIC ${Python_INCLUDE_DIRS})
    target_link_options(pyopenvdb PUBLIC -undefined dynamic_lookup)
  else()
    list(APPEND OPENVDB_PYTHON_DEPS Python::Python)
  endif()
endif()

target_link_libraries(pyopenvdb PUBLIC
  ${OPENVDB_LIB}
  ${OPENVDB_PYTHON_DEPS}
)

if(OPENVDB_PYTHON_WRAP_ALL_GRID_TYPES)
  target_compile_definitions(pyopenvdb PRIVATE "-DPY_OPENVDB_WRAP_ALL_GRID_TYPES")
endif()
if(USE_NUMPY)
  target_compile_definitions(pyopenvdb PUBLIC "-DPY_OPENVDB_USE_NUMPY")
endif()

<<<<<<< HEAD
if(OPENVDB_ENABLE_RPATH)
  # @todo There is probably a better way to do this for imported targets
  set(RPATHS "")
  list(APPEND RPATHS
    ${Boost_LIBRARY_DIRS}
    ${Imath_LIBRARY_DIRS}
    ${IlmBase_LIBRARY_DIRS}
    ${Log4cplus_LIBRARY_DIRS}
    ${Blosc_LIBRARY_DIRS}
    ${Tbb_LIBRARY_DIRS}
    ${Python_LIBRARY_DIRS}
  )
  if(OPENVDB_BUILD_CORE)
    list(APPEND RPATHS ${CMAKE_INSTALL_FULL_LIBDIR})
  else()
    list(APPEND RPATHS ${OpenVDB_LIBRARY_DIRS})
  endif()

  list(REMOVE_DUPLICATES RPATHS)
  set_target_properties(pyopenvdb
    PROPERTIES INSTALL_RPATH "${RPATHS}"
  )
  unset(RPATHS)
endif()

=======
>>>>>>> 509a6451
set(PYTHON_PUBLIC_INCLUDE_NAMES
  pyopenvdb.h
)

install(TARGETS
  pyopenvdb
  DESTINATION
  ${PYOPENVDB_INSTALL_DIRECTORY}
)

install(FILES ${PYTHON_PUBLIC_INCLUDE_NAMES} DESTINATION ${OPENVDB_INSTALL_INCLUDEDIR}/python)

# pytest
if(OPENVDB_BUILD_PYTHON_UNITTESTS)
  add_test(pytest ${Python_EXECUTABLE} ${CMAKE_CURRENT_SOURCE_DIR}/test/TestOpenVDB.py -v)
  if(WIN32)
    set(PYTHONPATH "$ENV{PYTHONPATH};${CMAKE_CURRENT_BINARY_DIR}")
    string(REPLACE "\\;" ";" PYTHONPATH "${PYTHONPATH}")
    string(REPLACE ";" "\\;" PYTHONPATH "${PYTHONPATH}")
    set_tests_properties(pytest PROPERTIES
      ENVIRONMENT "PYTHONPATH=${PYTHONPATH}")
  else()
    set_tests_properties(pytest PROPERTIES
      ENVIRONMENT "PYTHONPATH=$ENV{PYTHONPATH}:${CMAKE_CURRENT_BINARY_DIR}")
  endif()
endif()<|MERGE_RESOLUTION|>--- conflicted
+++ resolved
@@ -254,34 +254,6 @@
   target_compile_definitions(pyopenvdb PUBLIC "-DPY_OPENVDB_USE_NUMPY")
 endif()
 
-<<<<<<< HEAD
-if(OPENVDB_ENABLE_RPATH)
-  # @todo There is probably a better way to do this for imported targets
-  set(RPATHS "")
-  list(APPEND RPATHS
-    ${Boost_LIBRARY_DIRS}
-    ${Imath_LIBRARY_DIRS}
-    ${IlmBase_LIBRARY_DIRS}
-    ${Log4cplus_LIBRARY_DIRS}
-    ${Blosc_LIBRARY_DIRS}
-    ${Tbb_LIBRARY_DIRS}
-    ${Python_LIBRARY_DIRS}
-  )
-  if(OPENVDB_BUILD_CORE)
-    list(APPEND RPATHS ${CMAKE_INSTALL_FULL_LIBDIR})
-  else()
-    list(APPEND RPATHS ${OpenVDB_LIBRARY_DIRS})
-  endif()
-
-  list(REMOVE_DUPLICATES RPATHS)
-  set_target_properties(pyopenvdb
-    PROPERTIES INSTALL_RPATH "${RPATHS}"
-  )
-  unset(RPATHS)
-endif()
-
-=======
->>>>>>> 509a6451
 set(PYTHON_PUBLIC_INCLUDE_NAMES
   pyopenvdb.h
 )
