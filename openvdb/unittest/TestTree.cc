// Copyright Contributors to the OpenVDB Project
// SPDX-License-Identifier: MPL-2.0

#include <cstdio> // for remove()
#include <fstream>
#include <sstream>
#include <cppunit/extensions/HelperMacros.h>
#include <openvdb/Exceptions.h>
#include <openvdb/Types.h>
#include <openvdb/math/Transform.h>
#include <openvdb/tools/ValueTransformer.h> // for tools::setValueOnMin(), et al.
#include <openvdb/tree/LeafNode.h>
#include <openvdb/io/Compression.h> // for io::RealToHalf
#include <openvdb/math/Math.h> // for Abs()
#include <openvdb/openvdb.h>
#include <openvdb/util/CpuTimer.h>
#include <openvdb/tools/LevelSetSphere.h>
#include <openvdb/tools/Prune.h>
#include <openvdb/tools/ChangeBackground.h>
#include <openvdb/tools/SignedFloodFill.h>
#include "util.h" // for unittest_util::makeSphere()

#define ASSERT_DOUBLES_EXACTLY_EQUAL(expected, actual) \
    CPPUNIT_ASSERT_DOUBLES_EQUAL((expected), (actual), /*tolerance=*/0.0);


using ValueType = float;
using LeafNodeType = openvdb::tree::LeafNode<ValueType,3>;
using InternalNodeType1 = openvdb::tree::InternalNode<LeafNodeType,4>;
using InternalNodeType2 = openvdb::tree::InternalNode<InternalNodeType1,5>;
using RootNodeType = openvdb::tree::RootNode<InternalNodeType2>;


class TestTree: public CppUnit::TestFixture
{
public:
    void setUp() override { openvdb::initialize(); }
    void tearDown() override { openvdb::uninitialize(); }

    CPPUNIT_TEST_SUITE(TestTree);
    CPPUNIT_TEST(testChangeBackground);
    CPPUNIT_TEST(testHalf);
    CPPUNIT_TEST(testValues);
    CPPUNIT_TEST(testSetValue);
    CPPUNIT_TEST(testSetValueOnly);
    CPPUNIT_TEST(testSetValueInPlace);
    CPPUNIT_TEST(testEvalMinMax);
    CPPUNIT_TEST(testResize);
    CPPUNIT_TEST(testHasSameTopology);
    CPPUNIT_TEST(testTopologyCopy);
    CPPUNIT_TEST(testIterators);
    CPPUNIT_TEST(testIO);
    CPPUNIT_TEST(testNegativeIndexing);
    CPPUNIT_TEST(testDeepCopy);
    CPPUNIT_TEST(testMerge);
    CPPUNIT_TEST(testVoxelizeActiveTiles);
    CPPUNIT_TEST(testTopologyUnion);
    CPPUNIT_TEST(testTopologyIntersection);
    CPPUNIT_TEST(testTopologyDifference);
    CPPUNIT_TEST(testFill);
    CPPUNIT_TEST(testSignedFloodFill);
    CPPUNIT_TEST(testPruneInactive);
    CPPUNIT_TEST(testPruneLevelSet);
    CPPUNIT_TEST(testTouchLeaf);
    CPPUNIT_TEST(testProbeLeaf);
    CPPUNIT_TEST(testAddLeaf);
    CPPUNIT_TEST(testAddTile);
    CPPUNIT_TEST(testGetNodes);
    CPPUNIT_TEST(testStealNodes);
    CPPUNIT_TEST(testProcessBBox);
    CPPUNIT_TEST(testStealNode);
    CPPUNIT_TEST(testNodeCount);
    CPPUNIT_TEST_SUITE_END();

    void testChangeBackground();
    void testHalf();
    void testValues();
    void testSetValue();
    void testSetValueOnly();
    void testSetValueInPlace();
    void testEvalMinMax();
    void testResize();
    void testHasSameTopology();
    void testTopologyCopy();
    void testIterators();
    void testIO();
    void testNegativeIndexing();
    void testDeepCopy();
    void testMerge();
    void testVoxelizeActiveTiles();
    void testTopologyUnion();
    void testTopologyIntersection();
    void testTopologyDifference();
    void testFill();
    void testSignedFloodFill();
    void testPruneLevelSet();
    void testPruneInactive();
    void testTouchLeaf();
    void testProbeLeaf();
    void testAddLeaf();
    void testAddTile();
    void testGetNodes();
    void testStealNodes();
    void testProcessBBox();
    void testStealNode();
    void testNodeCount();

private:
    template<typename TreeType> void testWriteHalf();
    template<typename TreeType> void doTestMerge(openvdb::MergePolicy);
    template<typename TreeTypeA, typename TreeTypeB> void doTestTopologyDifference();
};


CPPUNIT_TEST_SUITE_REGISTRATION(TestTree);

void
TestTree::testChangeBackground()
{
    const int dim = 128;
    const openvdb::Vec3f center(0.35f, 0.35f, 0.35f);
    const float
        radius = 0.15f,
        voxelSize = 1.0f / (dim-1),
        halfWidth = 4,
        gamma = halfWidth * voxelSize;
    using GridT = openvdb::FloatGrid;
    const openvdb::Coord inside(int(center[0]*dim), int(center[1]*dim), int(center[2]*dim));
    const openvdb::Coord outside(dim);

    {//changeBackground
        GridT::Ptr grid = openvdb::tools::createLevelSetSphere<GridT>(
            radius, center, voxelSize, halfWidth);
        openvdb::FloatTree& tree = grid->tree();

        CPPUNIT_ASSERT(grid->tree().isValueOff(outside));
        ASSERT_DOUBLES_EXACTLY_EQUAL( gamma, tree.getValue(outside));

        CPPUNIT_ASSERT(tree.isValueOff(inside));
        ASSERT_DOUBLES_EXACTLY_EQUAL(-gamma, tree.getValue(inside));

        const float background = gamma*3.43f;
        openvdb::tools::changeBackground(tree, background);

        CPPUNIT_ASSERT(grid->tree().isValueOff(outside));
        ASSERT_DOUBLES_EXACTLY_EQUAL( background, tree.getValue(outside));

        CPPUNIT_ASSERT(tree.isValueOff(inside));
        ASSERT_DOUBLES_EXACTLY_EQUAL(-background, tree.getValue(inside));
    }

    {//changeLevelSetBackground
        GridT::Ptr grid = openvdb::tools::createLevelSetSphere<GridT>(
            radius, center, voxelSize, halfWidth);
        openvdb::FloatTree& tree = grid->tree();

        CPPUNIT_ASSERT(grid->tree().isValueOff(outside));
        ASSERT_DOUBLES_EXACTLY_EQUAL( gamma, tree.getValue(outside));

        CPPUNIT_ASSERT(tree.isValueOff(inside));
        ASSERT_DOUBLES_EXACTLY_EQUAL(-gamma, tree.getValue(inside));

        const float v1 = gamma*3.43f, v2 = -gamma*6.457f;
        openvdb::tools::changeAsymmetricLevelSetBackground(tree, v1, v2);

        CPPUNIT_ASSERT(grid->tree().isValueOff(outside));
        ASSERT_DOUBLES_EXACTLY_EQUAL( v1, tree.getValue(outside));

        CPPUNIT_ASSERT(tree.isValueOff(inside));
        ASSERT_DOUBLES_EXACTLY_EQUAL( v2, tree.getValue(inside));
    }
}


void
TestTree::testHalf()
{
    testWriteHalf<openvdb::FloatTree>();
    testWriteHalf<openvdb::DoubleTree>();
    testWriteHalf<openvdb::Vec2STree>();
    testWriteHalf<openvdb::Vec2DTree>();
    testWriteHalf<openvdb::Vec3STree>();
    testWriteHalf<openvdb::Vec3DTree>();

    // Verify that non-floating-point grids are saved correctly.
    testWriteHalf<openvdb::BoolTree>();
    testWriteHalf<openvdb::Int32Tree>();
    testWriteHalf<openvdb::Int64Tree>();
}


template<class TreeType>
void
TestTree::testWriteHalf()
{
    using GridType = openvdb::Grid<TreeType>;
    using ValueT = typename TreeType::ValueType;
    ValueT background(5);
    GridType grid(background);

    unittest_util::makeSphere<GridType>(openvdb::Coord(64, 64, 64),
                                        openvdb::Vec3f(35, 30, 40),
                                        /*radius=*/10, grid,
                                        /*dx=*/1.0f, unittest_util::SPHERE_DENSE);
    CPPUNIT_ASSERT(!grid.tree().empty());

    // Write grid blocks in both float and half formats.
    std::ostringstream outFull(std::ios_base::binary);
    grid.setSaveFloatAsHalf(false);
    grid.writeBuffers(outFull);
    outFull.flush();
    const size_t fullBytes = outFull.str().size();
    CPPUNIT_ASSERT_MESSAGE("wrote empty full float buffers", fullBytes > 0);

    std::ostringstream outHalf(std::ios_base::binary);
    grid.setSaveFloatAsHalf(true);
    grid.writeBuffers(outHalf);
    outHalf.flush();
    const size_t halfBytes = outHalf.str().size();
    CPPUNIT_ASSERT_MESSAGE("wrote empty half float buffers", halfBytes > 0);

    if (openvdb::io::RealToHalf<ValueT>::isReal) {
        // Verify that the half float file is "significantly smaller" than the full float file.
        std::ostringstream ostr;
        ostr << "half float buffers not significantly smaller than full float ("
            << halfBytes << " vs. " << fullBytes << " bytes)";
        CPPUNIT_ASSERT_MESSAGE(ostr.str(), halfBytes < size_t(0.75 * double(fullBytes)));
    } else {
        // For non-real data types, "half float" and "full float" file sizes should be the same.
        CPPUNIT_ASSERT_MESSAGE("full float and half float file sizes differ for data of type "
            + std::string(openvdb::typeNameAsString<ValueT>()), halfBytes == fullBytes);
    }

    // Read back the half float data (converting back to full float in the process),
    // then write it out again in half float format.  Verify that the resulting file
    // is identical to the original half float file.
    {
        openvdb::Grid<TreeType> gridCopy(grid);
        gridCopy.setSaveFloatAsHalf(true);
        std::istringstream is(outHalf.str(), std::ios_base::binary);

        // Since the input stream doesn't include a VDB header with file format version info,
        // tag the input stream explicitly with the current version number.
        openvdb::io::setCurrentVersion(is);

        gridCopy.readBuffers(is);

        std::ostringstream outDiff(std::ios_base::binary);
        gridCopy.writeBuffers(outDiff);
        outDiff.flush();

        CPPUNIT_ASSERT_MESSAGE("half-from-full and half-from-half buffers differ",
            outHalf.str() == outDiff.str());
    }
}


void
TestTree::testValues()
{
    ValueType background=5.0f;

    {
        const openvdb::Coord c0(5,10,20), c1(50000,20000,30000);
        RootNodeType root_node(background);
        const float v0=0.234f, v1=4.5678f;
        CPPUNIT_ASSERT(root_node.empty());
        ASSERT_DOUBLES_EXACTLY_EQUAL(root_node.getValue(c0), background);
        ASSERT_DOUBLES_EXACTLY_EQUAL(root_node.getValue(c1), background);
        root_node.setValueOn(c0, v0);
        root_node.setValueOn(c1, v1);
        ASSERT_DOUBLES_EXACTLY_EQUAL(v0,root_node.getValue(c0));
        ASSERT_DOUBLES_EXACTLY_EQUAL(v1,root_node.getValue(c1));
        int count=0;
        for (int i =0; i<256; ++i) {
            for (int j=0; j<256; ++j) {
                for (int k=0; k<256; ++k) {
                    if (root_node.getValue(openvdb::Coord(i,j,k))<1.0f) ++count;
                }
            }
        }
        CPPUNIT_ASSERT(count == 1);
    }

    {
        const openvdb::Coord min(-30,-25,-60), max(60,80,100);
        const openvdb::Coord c0(-5,-10,-20), c1(50,20,90), c2(59,67,89);
        const float v0=0.234f, v1=4.5678f, v2=-5.673f;
        RootNodeType root_node(background);
        CPPUNIT_ASSERT(root_node.empty());
        ASSERT_DOUBLES_EXACTLY_EQUAL(background,root_node.getValue(c0));
        ASSERT_DOUBLES_EXACTLY_EQUAL(background,root_node.getValue(c1));
        ASSERT_DOUBLES_EXACTLY_EQUAL(background,root_node.getValue(c2));
        root_node.setValueOn(c0, v0);
        root_node.setValueOn(c1, v1);
        root_node.setValueOn(c2, v2);
        ASSERT_DOUBLES_EXACTLY_EQUAL(v0,root_node.getValue(c0));
        ASSERT_DOUBLES_EXACTLY_EQUAL(v1,root_node.getValue(c1));
        ASSERT_DOUBLES_EXACTLY_EQUAL(v2,root_node.getValue(c2));
        int count=0;
        for (int i =min[0]; i<max[0]; ++i) {
            for (int j=min[1]; j<max[1]; ++j) {
                for (int k=min[2]; k<max[2]; ++k) {
                    if (root_node.getValue(openvdb::Coord(i,j,k))<1.0f) ++count;
                }
            }
        }
        CPPUNIT_ASSERT(count == 2);
    }
}


void
TestTree::testSetValue()
{
    const float background = 5.0f;
    openvdb::FloatTree tree(background);
    const openvdb::Coord c0( 5, 10, 20), c1(-5,-10,-20);

    ASSERT_DOUBLES_EXACTLY_EQUAL(background, tree.getValue(c0));
    ASSERT_DOUBLES_EXACTLY_EQUAL(background, tree.getValue(c1));
    CPPUNIT_ASSERT_EQUAL(-1, tree.getValueDepth(c0));
    CPPUNIT_ASSERT_EQUAL(-1, tree.getValueDepth(c1));
    CPPUNIT_ASSERT(tree.isValueOff(c0));
    CPPUNIT_ASSERT(tree.isValueOff(c1));

    tree.setValue(c0, 10.0);

    ASSERT_DOUBLES_EXACTLY_EQUAL(10.0, tree.getValue(c0));
    ASSERT_DOUBLES_EXACTLY_EQUAL(background, tree.getValue(c1));
    CPPUNIT_ASSERT_EQUAL( 3, tree.getValueDepth(c0));
    CPPUNIT_ASSERT_EQUAL(-1, tree.getValueDepth(c1));
    CPPUNIT_ASSERT_EQUAL( 3, tree.getValueDepth(openvdb::Coord(7, 10, 20)));
    CPPUNIT_ASSERT_EQUAL( 2, tree.getValueDepth(openvdb::Coord(8, 10, 20)));
    CPPUNIT_ASSERT(tree.isValueOn(c0));
    CPPUNIT_ASSERT(tree.isValueOff(c1));

    tree.setValue(c1, 20.0);

    ASSERT_DOUBLES_EXACTLY_EQUAL(10.0, tree.getValue(c0));
    ASSERT_DOUBLES_EXACTLY_EQUAL(20.0, tree.getValue(c1));
    CPPUNIT_ASSERT_EQUAL( 3, tree.getValueDepth(c0));
    CPPUNIT_ASSERT_EQUAL( 3, tree.getValueDepth(c1));
    CPPUNIT_ASSERT(tree.isValueOn(c0));
    CPPUNIT_ASSERT(tree.isValueOn(c1));

    struct Local {
        static inline void minOp(float& f, bool& b) { f = std::min(f, 15.f); b = true; }
        static inline void maxOp(float& f, bool& b) { f = std::max(f, 12.f); b = true; }
        static inline void sumOp(float& f, bool& b) { f += /*background=*/5.f; b = true; }
    };

    openvdb::tools::setValueOnMin(tree, c0, 15.0);
    tree.modifyValueAndActiveState(c1, Local::minOp);

    ASSERT_DOUBLES_EXACTLY_EQUAL(10.0, tree.getValue(c0));
    ASSERT_DOUBLES_EXACTLY_EQUAL(15.0, tree.getValue(c1));

    openvdb::tools::setValueOnMax(tree, c0, 12.0);
    tree.modifyValueAndActiveState(c1, Local::maxOp);

    ASSERT_DOUBLES_EXACTLY_EQUAL(12.0, tree.getValue(c0));
    ASSERT_DOUBLES_EXACTLY_EQUAL(15.0, tree.getValue(c1));
    CPPUNIT_ASSERT_EQUAL(2, int(tree.activeVoxelCount()));

    float minVal = -999.0, maxVal = -999.0;
    tree.evalMinMax(minVal, maxVal);
    ASSERT_DOUBLES_EXACTLY_EQUAL(12.0, minVal);
    ASSERT_DOUBLES_EXACTLY_EQUAL(15.0, maxVal);

    tree.setValueOff(c0, background);

    ASSERT_DOUBLES_EXACTLY_EQUAL(background, tree.getValue(c0));
    ASSERT_DOUBLES_EXACTLY_EQUAL(15.0, tree.getValue(c1));
    CPPUNIT_ASSERT_EQUAL(1, int(tree.activeVoxelCount()));

    openvdb::tools::setValueOnSum(tree, c0, background);
    tree.modifyValueAndActiveState(c1, Local::sumOp);

    ASSERT_DOUBLES_EXACTLY_EQUAL(2*background, tree.getValue(c0));
    ASSERT_DOUBLES_EXACTLY_EQUAL(15.0+background, tree.getValue(c1));
    CPPUNIT_ASSERT_EQUAL(2, int(tree.activeVoxelCount()));

    // Test the extremes of the coordinate range
    ASSERT_DOUBLES_EXACTLY_EQUAL(background, tree.getValue(openvdb::Coord::min()));
    ASSERT_DOUBLES_EXACTLY_EQUAL(background, tree.getValue(openvdb::Coord::max()));
    //std::cerr << "min=" << openvdb::Coord::min() << " max= " << openvdb::Coord::max() << "\n";
    tree.setValue(openvdb::Coord::min(), 1.0f);
    tree.setValue(openvdb::Coord::max(), 2.0f);
    ASSERT_DOUBLES_EXACTLY_EQUAL(1.0f, tree.getValue(openvdb::Coord::min()));
    ASSERT_DOUBLES_EXACTLY_EQUAL(2.0f, tree.getValue(openvdb::Coord::max()));
}


void
TestTree::testSetValueOnly()
{
    const float background = 5.0f;
    openvdb::FloatTree tree(background);
    const openvdb::Coord c0( 5, 10, 20), c1(-5,-10,-20);

    ASSERT_DOUBLES_EXACTLY_EQUAL(background, tree.getValue(c0));
    ASSERT_DOUBLES_EXACTLY_EQUAL(background, tree.getValue(c1));
    CPPUNIT_ASSERT_EQUAL(-1, tree.getValueDepth(c0));
    CPPUNIT_ASSERT_EQUAL(-1, tree.getValueDepth(c1));
    CPPUNIT_ASSERT(tree.isValueOff(c0));
    CPPUNIT_ASSERT(tree.isValueOff(c1));

    tree.setValueOnly(c0, 10.0);

    ASSERT_DOUBLES_EXACTLY_EQUAL(10.0, tree.getValue(c0));
    ASSERT_DOUBLES_EXACTLY_EQUAL(background, tree.getValue(c1));
    CPPUNIT_ASSERT_EQUAL( 3, tree.getValueDepth(c0));
    CPPUNIT_ASSERT_EQUAL(-1, tree.getValueDepth(c1));
    CPPUNIT_ASSERT_EQUAL( 3, tree.getValueDepth(openvdb::Coord(7, 10, 20)));
    CPPUNIT_ASSERT_EQUAL( 2, tree.getValueDepth(openvdb::Coord(8, 10, 20)));
    CPPUNIT_ASSERT(tree.isValueOff(c0));
    CPPUNIT_ASSERT(tree.isValueOff(c1));

    tree.setValueOnly(c1, 20.0);

    ASSERT_DOUBLES_EXACTLY_EQUAL(10.0, tree.getValue(c0));
    ASSERT_DOUBLES_EXACTLY_EQUAL(20.0, tree.getValue(c1));
    CPPUNIT_ASSERT_EQUAL( 3, tree.getValueDepth(c0));
    CPPUNIT_ASSERT_EQUAL( 3, tree.getValueDepth(c1));
    CPPUNIT_ASSERT(tree.isValueOff(c0));
    CPPUNIT_ASSERT(tree.isValueOff(c1));

    tree.setValue(c0, 30.0);

    ASSERT_DOUBLES_EXACTLY_EQUAL(30.0, tree.getValue(c0));
    ASSERT_DOUBLES_EXACTLY_EQUAL(20.0, tree.getValue(c1));
    CPPUNIT_ASSERT_EQUAL( 3, tree.getValueDepth(c0));
    CPPUNIT_ASSERT_EQUAL( 3, tree.getValueDepth(c1));
    CPPUNIT_ASSERT(tree.isValueOn(c0));
    CPPUNIT_ASSERT(tree.isValueOff(c1));

    tree.setValueOnly(c0, 40.0);

    ASSERT_DOUBLES_EXACTLY_EQUAL(40.0, tree.getValue(c0));
    ASSERT_DOUBLES_EXACTLY_EQUAL(20.0, tree.getValue(c1));
    CPPUNIT_ASSERT_EQUAL( 3, tree.getValueDepth(c0));
    CPPUNIT_ASSERT_EQUAL( 3, tree.getValueDepth(c1));
    CPPUNIT_ASSERT(tree.isValueOn(c0));
    CPPUNIT_ASSERT(tree.isValueOff(c1));

    CPPUNIT_ASSERT_EQUAL(1, int(tree.activeVoxelCount()));
}

namespace {

// Simple float wrapper with required interface to be used as ValueType in tree::LeafNode
// Throws on copy-construction to ensure that all modifications are done in-place.
struct FloatThrowOnCopy
{
    float value = 0.0f;

    using T = FloatThrowOnCopy;

    FloatThrowOnCopy() = default;
    explicit FloatThrowOnCopy(float _value): value(_value) { }

    FloatThrowOnCopy(const FloatThrowOnCopy&) { throw openvdb::RuntimeError("No Copy"); }

    T operator+(const float rhs) const { return T(value + rhs); }
    T operator-() const { return T(-value); }
    bool operator<(const T& other) const { return value < other.value; }
    bool operator>(const T& other) const { return value > other.value; }
    bool operator==(const T& other) const { return value == other.value; }

    friend std::ostream& operator<<(std::ostream &stream, const T& other)
    {
        stream << other.value;
        return stream;
    }
};

} // namespace

namespace openvdb {
OPENVDB_USE_VERSION_NAMESPACE
namespace OPENVDB_VERSION_NAME {
namespace math {

OPENVDB_EXACT_IS_APPROX_EQUAL(FloatThrowOnCopy)

} // namespace math
} // namespace OPENVDB_VERSION_NAME
} // namespace openvdb

void
TestTree::testSetValueInPlace()
{
    using FloatThrowOnCopyTree = openvdb::tree::Tree4<FloatThrowOnCopy, 5, 4, 3>::Type;
    using FloatThrowOnCopyGrid = openvdb::Grid<FloatThrowOnCopyTree>;

    FloatThrowOnCopyGrid::registerGrid();

    FloatThrowOnCopyTree tree;
    const openvdb::Coord c0(5, 10, 20), c1(-5,-10,-20);

    // tile values can legitimately be copied to assess whether a change in value
    // requires the tile to be voxelized, so activate and voxelize active tiles first

    tree.setActiveState(c0, true);
    tree.setActiveState(c1, true);

    tree.voxelizeActiveTiles(/*threaded=*/true);

    CPPUNIT_ASSERT_NO_THROW(tree.modifyValue(c0,
        [](FloatThrowOnCopy& lhs) { lhs.value = 1.4f; }
    ));

    CPPUNIT_ASSERT_NO_THROW(tree.modifyValueAndActiveState(c1,
        [](FloatThrowOnCopy& lhs, bool& b) { lhs.value = 2.7f; b = false; }
    ));

    CPPUNIT_ASSERT_DOUBLES_EQUAL(1.4f, tree.getValue(c0).value, 1.0e-7);
    CPPUNIT_ASSERT_DOUBLES_EQUAL(2.7f, tree.getValue(c1).value, 1.0e-7);

    CPPUNIT_ASSERT(tree.isValueOn(c0));
    CPPUNIT_ASSERT(!tree.isValueOn(c1));

    // use slower de-allocation to ensure that no value copying occurs

    tree.root().clear();
}

namespace {

/// Helper function to test openvdb::tree::Tree::evalMinMax() for various tree types
template<typename TreeT>
void
evalMinMaxTest()
{
    using ValueT = typename TreeT::ValueType;

    struct Local {
        static bool isEqual(const ValueT& a, const ValueT& b) {
            using namespace openvdb; // for operator>()
            return !(math::Abs(a - b) > zeroVal<ValueT>());
        }
    };

    const ValueT
        zero = openvdb::zeroVal<ValueT>(),
        minusTwo = zero + (-2),
        plusTwo = zero + 2,
        five = zero + 5;

    TreeT tree(/*background=*/five);

    // No set voxels (defaults to min = max = zero)
    ValueT minVal = five, maxVal = five;
    tree.evalMinMax(minVal, maxVal);
    CPPUNIT_ASSERT(Local::isEqual(minVal, zero));
    CPPUNIT_ASSERT(Local::isEqual(maxVal, zero));

    // Only one set voxel
    tree.setValue(openvdb::Coord(0, 0, 0), minusTwo);
    minVal = maxVal = five;
    tree.evalMinMax(minVal, maxVal);
    CPPUNIT_ASSERT(Local::isEqual(minVal, minusTwo));
    CPPUNIT_ASSERT(Local::isEqual(maxVal, minusTwo));

    // Multiple set voxels, single value
    tree.setValue(openvdb::Coord(10, 10, 10), minusTwo);
    minVal = maxVal = five;
    tree.evalMinMax(minVal, maxVal);
    CPPUNIT_ASSERT(Local::isEqual(minVal, minusTwo));
    CPPUNIT_ASSERT(Local::isEqual(maxVal, minusTwo));

    // Multiple set voxels, multiple values
    tree.setValue(openvdb::Coord(10, 10, 10), plusTwo);
    tree.setValue(openvdb::Coord(-10, -10, -10), zero);
    minVal = maxVal = five;
    tree.evalMinMax(minVal, maxVal);
    CPPUNIT_ASSERT(Local::isEqual(minVal, minusTwo));
    CPPUNIT_ASSERT(Local::isEqual(maxVal, plusTwo));
}

/// Specialization for boolean trees
template<>
void
evalMinMaxTest<openvdb::BoolTree>()
{
    openvdb::BoolTree tree(/*background=*/false);

    // No set voxels (defaults to min = max = zero)
    bool minVal = true, maxVal = false;
    tree.evalMinMax(minVal, maxVal);
    CPPUNIT_ASSERT_EQUAL(false, minVal);
    CPPUNIT_ASSERT_EQUAL(false, maxVal);

    // Only one set voxel
    tree.setValue(openvdb::Coord(0, 0, 0), true);
    minVal = maxVal = false;
    tree.evalMinMax(minVal, maxVal);
    CPPUNIT_ASSERT_EQUAL(true, minVal);
    CPPUNIT_ASSERT_EQUAL(true, maxVal);

    // Multiple set voxels, single value
    tree.setValue(openvdb::Coord(-10, -10, -10), true);
    minVal = maxVal = false;
    tree.evalMinMax(minVal, maxVal);
    CPPUNIT_ASSERT_EQUAL(true, minVal);
    CPPUNIT_ASSERT_EQUAL(true, maxVal);

    // Multiple set voxels, multiple values
    tree.setValue(openvdb::Coord(10, 10, 10), false);
    minVal = true; maxVal = false;
    tree.evalMinMax(minVal, maxVal);
    CPPUNIT_ASSERT_EQUAL(false, minVal);
    CPPUNIT_ASSERT_EQUAL(true, maxVal);
}

/// Specialization for string trees
template<>
void
evalMinMaxTest<openvdb::StringTree>()
{
    const std::string
        echidna("echidna"), loris("loris"), pangolin("pangolin");

    openvdb::StringTree tree(/*background=*/loris);

    // No set voxels (defaults to min = max = zero)
    std::string minVal, maxVal;
    tree.evalMinMax(minVal, maxVal);
    CPPUNIT_ASSERT_EQUAL(std::string(), minVal);
    CPPUNIT_ASSERT_EQUAL(std::string(), maxVal);

    // Only one set voxel
    tree.setValue(openvdb::Coord(0, 0, 0), pangolin);
    minVal.clear(); maxVal.clear();
    tree.evalMinMax(minVal, maxVal);
    CPPUNIT_ASSERT_EQUAL(pangolin, minVal);
    CPPUNIT_ASSERT_EQUAL(pangolin, maxVal);

    // Multiple set voxels, single value
    tree.setValue(openvdb::Coord(-10, -10, -10), pangolin);
    minVal.clear(); maxVal.clear();
    tree.evalMinMax(minVal, maxVal);
    CPPUNIT_ASSERT_EQUAL(pangolin, minVal);
    CPPUNIT_ASSERT_EQUAL(pangolin, maxVal);

    // Multiple set voxels, multiple values
    tree.setValue(openvdb::Coord(10, 10, 10), echidna);
    minVal.clear(); maxVal.clear();
    tree.evalMinMax(minVal, maxVal);
    CPPUNIT_ASSERT_EQUAL(echidna, minVal);
    CPPUNIT_ASSERT_EQUAL(pangolin, maxVal);
}

/// Specialization for Coord trees
template<>
void
evalMinMaxTest<openvdb::Coord>()
{
    using CoordTree = openvdb::tree::Tree4<openvdb::Coord,5,4,3>::Type;
    const openvdb::Coord backg(5,4,-6), a(5,4,-7), b(5,5,-6);

    CoordTree tree(backg);

    // No set voxels (defaults to min = max = zero)
    openvdb::Coord minVal=openvdb::Coord::max(), maxVal=openvdb::Coord::min();
    tree.evalMinMax(minVal, maxVal);
    CPPUNIT_ASSERT_EQUAL(openvdb::Coord(0), minVal);
    CPPUNIT_ASSERT_EQUAL(openvdb::Coord(0), maxVal);

    // Only one set voxel
    tree.setValue(openvdb::Coord(0, 0, 0), a);
    minVal=openvdb::Coord::max();
    maxVal=openvdb::Coord::min();
    tree.evalMinMax(minVal, maxVal);
    CPPUNIT_ASSERT_EQUAL(a, minVal);
    CPPUNIT_ASSERT_EQUAL(a, maxVal);

    // Multiple set voxels
    tree.setValue(openvdb::Coord(-10, -10, -10), b);
    minVal=openvdb::Coord::max();
    maxVal=openvdb::Coord::min();
    tree.evalMinMax(minVal, maxVal);
    CPPUNIT_ASSERT_EQUAL(a, minVal);
    CPPUNIT_ASSERT_EQUAL(b, maxVal);
}

} // unnamed namespace

void
TestTree::testEvalMinMax()
{
    evalMinMaxTest<openvdb::BoolTree>();
    evalMinMaxTest<openvdb::FloatTree>();
    evalMinMaxTest<openvdb::Int32Tree>();
    evalMinMaxTest<openvdb::Vec3STree>();
    evalMinMaxTest<openvdb::Vec2ITree>();
    evalMinMaxTest<openvdb::StringTree>();
    evalMinMaxTest<openvdb::Coord>();
}


void
TestTree::testResize()
{
    ValueType background=5.0f;
    //use this when resize is implemented
    RootNodeType root_node(background);
    CPPUNIT_ASSERT(root_node.getLevel()==3);
    ASSERT_DOUBLES_EXACTLY_EQUAL(background, root_node.getValue(openvdb::Coord(5,10,20)));
    //fprintf(stdout,"Root grid  dim=(%i,%i,%i)\n",
    //    root_node.getGridDim(0), root_node.getGridDim(1), root_node.getGridDim(2));
    root_node.setValueOn(openvdb::Coord(5,10,20),0.234f);
    ASSERT_DOUBLES_EXACTLY_EQUAL(root_node.getValue(openvdb::Coord(5,10,20)) , 0.234f);
    root_node.setValueOn(openvdb::Coord(500,200,300),4.5678f);
    ASSERT_DOUBLES_EXACTLY_EQUAL(root_node.getValue(openvdb::Coord(500,200,300)) , 4.5678f);
    {
        ValueType sum=0.0f;
        for (RootNodeType::ChildOnIter root_iter = root_node.beginChildOn();
            root_iter.test(); ++root_iter)
        {
            for (InternalNodeType2::ChildOnIter internal_iter2 = root_iter->beginChildOn();
                internal_iter2.test(); ++internal_iter2)
            {
                for (InternalNodeType1::ChildOnIter internal_iter1 =
                    internal_iter2->beginChildOn(); internal_iter1.test(); ++internal_iter1)
                {
                    for (LeafNodeType::ValueOnIter block_iter =
                        internal_iter1->beginValueOn(); block_iter.test(); ++block_iter)
                    {
                        sum += *block_iter;
                    }
                }
            }
        }
        ASSERT_DOUBLES_EXACTLY_EQUAL(sum, (0.234f + 4.5678f));
    }

    CPPUNIT_ASSERT(root_node.getLevel()==3);
    ASSERT_DOUBLES_EXACTLY_EQUAL(background, root_node.getValue(openvdb::Coord(5,11,20)));
    {
        ValueType sum=0.0f;
        for (RootNodeType::ChildOnIter root_iter = root_node.beginChildOn();
            root_iter.test(); ++root_iter)
        {
            for (InternalNodeType2::ChildOnIter internal_iter2 = root_iter->beginChildOn();
                internal_iter2.test(); ++internal_iter2)
            {
                for (InternalNodeType1::ChildOnIter internal_iter1 =
                    internal_iter2->beginChildOn(); internal_iter1.test(); ++internal_iter1)
                {
                    for (LeafNodeType::ValueOnIter block_iter =
                        internal_iter1->beginValueOn(); block_iter.test(); ++block_iter)
                    {
                        sum += *block_iter;
                    }
                }
            }
        }
        ASSERT_DOUBLES_EXACTLY_EQUAL(sum, (0.234f + 4.5678f));
    }

}


void
TestTree::testHasSameTopology()
{
    // Test using trees of the same type.
    {
        const float background1=5.0f;
        openvdb::FloatTree tree1(background1);

        const float background2=6.0f;
        openvdb::FloatTree tree2(background2);

        CPPUNIT_ASSERT(tree1.hasSameTopology(tree2));
        CPPUNIT_ASSERT(tree2.hasSameTopology(tree1));

        tree1.setValue(openvdb::Coord(-10,40,845),3.456f);
        CPPUNIT_ASSERT(!tree1.hasSameTopology(tree2));
        CPPUNIT_ASSERT(!tree2.hasSameTopology(tree1));

        tree2.setValue(openvdb::Coord(-10,40,845),-3.456f);
        CPPUNIT_ASSERT(tree1.hasSameTopology(tree2));
        CPPUNIT_ASSERT(tree2.hasSameTopology(tree1));

        tree1.setValue(openvdb::Coord(1,-500,-8), 1.0f);
        CPPUNIT_ASSERT(!tree1.hasSameTopology(tree2));
        CPPUNIT_ASSERT(!tree2.hasSameTopology(tree1));

        tree2.setValue(openvdb::Coord(1,-500,-8),1.0f);
        CPPUNIT_ASSERT(tree1.hasSameTopology(tree2));
        CPPUNIT_ASSERT(tree2.hasSameTopology(tree1));
    }
    // Test using trees of different types.
    {
        const float background1=5.0f;
        openvdb::FloatTree tree1(background1);

        const openvdb::Vec3f background2(1.0f,3.4f,6.0f);
        openvdb::Vec3fTree tree2(background2);

        CPPUNIT_ASSERT(tree1.hasSameTopology(tree2));
        CPPUNIT_ASSERT(tree2.hasSameTopology(tree1));

        tree1.setValue(openvdb::Coord(-10,40,845),3.456f);
        CPPUNIT_ASSERT(!tree1.hasSameTopology(tree2));
        CPPUNIT_ASSERT(!tree2.hasSameTopology(tree1));

        tree2.setValue(openvdb::Coord(-10,40,845),openvdb::Vec3f(1.0f,2.0f,-3.0f));
        CPPUNIT_ASSERT(tree1.hasSameTopology(tree2));
        CPPUNIT_ASSERT(tree2.hasSameTopology(tree1));

        tree1.setValue(openvdb::Coord(1,-500,-8), 1.0f);
        CPPUNIT_ASSERT(!tree1.hasSameTopology(tree2));
        CPPUNIT_ASSERT(!tree2.hasSameTopology(tree1));

        tree2.setValue(openvdb::Coord(1,-500,-8),openvdb::Vec3f(1.0f,2.0f,-3.0f));
        CPPUNIT_ASSERT(tree1.hasSameTopology(tree2));
        CPPUNIT_ASSERT(tree2.hasSameTopology(tree1));
    }
}


void
TestTree::testTopologyCopy()
{
    // Test using trees of the same type.
    {
        const float background1=5.0f;
        openvdb::FloatTree tree1(background1);
        tree1.setValue(openvdb::Coord(-10,40,845),3.456f);
        tree1.setValue(openvdb::Coord(1,-50,-8), 1.0f);

        const float background2=6.0f, setValue2=3.0f;
        openvdb::FloatTree tree2(tree1,background2,setValue2,openvdb::TopologyCopy());

        CPPUNIT_ASSERT(tree1.hasSameTopology(tree2));
        CPPUNIT_ASSERT(tree2.hasSameTopology(tree1));

        ASSERT_DOUBLES_EXACTLY_EQUAL(background2, tree2.getValue(openvdb::Coord(1,2,3)));
        ASSERT_DOUBLES_EXACTLY_EQUAL(setValue2, tree2.getValue(openvdb::Coord(-10,40,845)));
        ASSERT_DOUBLES_EXACTLY_EQUAL(setValue2, tree2.getValue(openvdb::Coord(1,-50,-8)));

        tree1.setValue(openvdb::Coord(1,-500,-8), 1.0f);
        CPPUNIT_ASSERT(!tree1.hasSameTopology(tree2));
        CPPUNIT_ASSERT(!tree2.hasSameTopology(tree1));

        tree2.setValue(openvdb::Coord(1,-500,-8),1.0f);
        CPPUNIT_ASSERT(tree1.hasSameTopology(tree2));
        CPPUNIT_ASSERT(tree2.hasSameTopology(tree1));
    }
    // Test using trees of different types.
    {
        const openvdb::Vec3f background1(1.0f,3.4f,6.0f);
        openvdb::Vec3fTree tree1(background1);
        tree1.setValue(openvdb::Coord(-10,40,845),openvdb::Vec3f(3.456f,-2.3f,5.6f));
        tree1.setValue(openvdb::Coord(1,-50,-8), openvdb::Vec3f(1.0f,3.0f,4.5f));

        const float background2=6.0f, setValue2=3.0f;
        openvdb::FloatTree tree2(tree1,background2,setValue2,openvdb::TopologyCopy());

        CPPUNIT_ASSERT(tree1.hasSameTopology(tree2));
        CPPUNIT_ASSERT(tree2.hasSameTopology(tree1));

        ASSERT_DOUBLES_EXACTLY_EQUAL(background2, tree2.getValue(openvdb::Coord(1,2,3)));
        ASSERT_DOUBLES_EXACTLY_EQUAL(setValue2, tree2.getValue(openvdb::Coord(-10,40,845)));
        ASSERT_DOUBLES_EXACTLY_EQUAL(setValue2, tree2.getValue(openvdb::Coord(1,-50,-8)));

        tree1.setValue(openvdb::Coord(1,-500,-8), openvdb::Vec3f(1.0f,0.0f,-3.0f));
        CPPUNIT_ASSERT(!tree1.hasSameTopology(tree2));
        CPPUNIT_ASSERT(!tree2.hasSameTopology(tree1));

        tree2.setValue(openvdb::Coord(1,-500,-8), 1.0f);
        CPPUNIT_ASSERT(tree1.hasSameTopology(tree2));
        CPPUNIT_ASSERT(tree2.hasSameTopology(tree1));
    }
}


void
TestTree::testIterators()
{
    ValueType background=5.0f;
    RootNodeType root_node(background);
    root_node.setValueOn(openvdb::Coord(5,10,20),0.234f);
    root_node.setValueOn(openvdb::Coord(50000,20000,30000),4.5678f);
    {
        ValueType sum=0.0f;
        for (RootNodeType::ChildOnIter root_iter = root_node.beginChildOn();
            root_iter.test(); ++root_iter)
        {
            for (InternalNodeType2::ChildOnIter internal_iter2 = root_iter->beginChildOn();
                internal_iter2.test(); ++internal_iter2)
            {
                for (InternalNodeType1::ChildOnIter internal_iter1 =
                    internal_iter2->beginChildOn(); internal_iter1.test(); ++internal_iter1)
                {
                    for (LeafNodeType::ValueOnIter block_iter =
                        internal_iter1->beginValueOn(); block_iter.test(); ++block_iter)
                    {
                        sum += *block_iter;
                    }
                }
            }
        }
        ASSERT_DOUBLES_EXACTLY_EQUAL((0.234f + 4.5678f), sum);
    }
    {
        // As above, but using dense iterators.
        ValueType sum = 0.0f, val = 0.0f;
        for (RootNodeType::ChildAllIter rootIter = root_node.beginChildAll();
            rootIter.test(); ++rootIter)
        {
            if (!rootIter.isChildNode()) continue;

            for (InternalNodeType2::ChildAllIter internalIter2 =
                rootIter.probeChild(val)->beginChildAll(); internalIter2; ++internalIter2)
            {
                if (!internalIter2.isChildNode()) continue;

                for (InternalNodeType1::ChildAllIter internalIter1 =
                    internalIter2.probeChild(val)->beginChildAll(); internalIter1; ++internalIter1)
                {
                    if (!internalIter1.isChildNode()) continue;

                    for (LeafNodeType::ValueOnIter leafIter =
                        internalIter1.probeChild(val)->beginValueOn(); leafIter; ++leafIter)
                    {
                        sum += *leafIter;
                    }
                }
            }
        }
        ASSERT_DOUBLES_EXACTLY_EQUAL((0.234f + 4.5678f), sum);
    }
    {
        ValueType v_sum=0.0f;
        openvdb::Coord xyz0, xyz1, xyz2, xyz3, xyzSum(0, 0, 0);
        for (RootNodeType::ChildOnIter root_iter = root_node.beginChildOn();
            root_iter.test(); ++root_iter)
        {
            root_iter.getCoord(xyz3);
            for (InternalNodeType2::ChildOnIter internal_iter2 = root_iter->beginChildOn();
                internal_iter2.test(); ++internal_iter2)
            {
                internal_iter2.getCoord(xyz2);
                xyz2 = xyz2 - internal_iter2.parent().origin();
                for (InternalNodeType1::ChildOnIter internal_iter1 =
                    internal_iter2->beginChildOn(); internal_iter1.test(); ++internal_iter1)
                {
                    internal_iter1.getCoord(xyz1);
                    xyz1 = xyz1 - internal_iter1.parent().origin();
                    for (LeafNodeType::ValueOnIter block_iter =
                        internal_iter1->beginValueOn(); block_iter.test(); ++block_iter)
                    {
                        block_iter.getCoord(xyz0);
                        xyz0 = xyz0 - block_iter.parent().origin();
                        v_sum += *block_iter;
                        xyzSum = xyzSum + xyz0 + xyz1 + xyz2 + xyz3;
                    }
                }
            }
        }
        ASSERT_DOUBLES_EXACTLY_EQUAL((0.234f + 4.5678f), v_sum);
        CPPUNIT_ASSERT_EQUAL(openvdb::Coord(5 + 50000, 10 + 20000, 20 + 30000), xyzSum);
    }
}


void
TestTree::testIO()
{
    const char* filename = "testIO.dbg";
    openvdb::SharedPtr<const char> scopedFile(filename, ::remove);
    {
        ValueType background=5.0f;
        RootNodeType root_node(background);
        root_node.setValueOn(openvdb::Coord(5,10,20),0.234f);
        root_node.setValueOn(openvdb::Coord(50000,20000,30000),4.5678f);

        std::ofstream os(filename, std::ios_base::binary);
        root_node.writeTopology(os);
        root_node.writeBuffers(os);
        CPPUNIT_ASSERT(!os.fail());
    }
    {
        ValueType background=2.0f;
        RootNodeType root_node(background);
        ASSERT_DOUBLES_EXACTLY_EQUAL(background, root_node.getValue(openvdb::Coord(5,10,20)));
        {
            std::ifstream is(filename, std::ios_base::binary);
            // Since the test file doesn't include a VDB header with file format version info,
            // tag the input stream explicitly with the current version number.
            openvdb::io::setCurrentVersion(is);
            root_node.readTopology(is);
            root_node.readBuffers(is);
            CPPUNIT_ASSERT(!is.fail());
        }

        ASSERT_DOUBLES_EXACTLY_EQUAL(0.234f, root_node.getValue(openvdb::Coord(5,10,20)));
        ASSERT_DOUBLES_EXACTLY_EQUAL(5.0f, root_node.getValue(openvdb::Coord(5,11,20)));
        ValueType sum=0.0f;
        for (RootNodeType::ChildOnIter root_iter = root_node.beginChildOn();
            root_iter.test(); ++root_iter)
        {
            for (InternalNodeType2::ChildOnIter internal_iter2 = root_iter->beginChildOn();
                internal_iter2.test(); ++internal_iter2)
            {
                for (InternalNodeType1::ChildOnIter internal_iter1 =
                    internal_iter2->beginChildOn(); internal_iter1.test(); ++internal_iter1)
                {
                    for (LeafNodeType::ValueOnIter block_iter =
                        internal_iter1->beginValueOn(); block_iter.test(); ++block_iter)
                    {
                        sum += *block_iter;
                    }
                }
            }
        }
        ASSERT_DOUBLES_EXACTLY_EQUAL(sum, (0.234f + 4.5678f));
    }
}


void
TestTree::testNegativeIndexing()
{
    ValueType background=5.0f;
    openvdb::FloatTree tree(background);
    CPPUNIT_ASSERT(tree.empty());
    ASSERT_DOUBLES_EXACTLY_EQUAL(tree.getValue(openvdb::Coord(5,-10,20)), background);
    ASSERT_DOUBLES_EXACTLY_EQUAL(tree.getValue(openvdb::Coord(-5000,2000,3000)), background);
    tree.setValue(openvdb::Coord( 5, 10, 20),0.0f);
    tree.setValue(openvdb::Coord(-5, 10, 20),0.1f);
    tree.setValue(openvdb::Coord( 5,-10, 20),0.2f);
    tree.setValue(openvdb::Coord( 5, 10,-20),0.3f);
    tree.setValue(openvdb::Coord(-5,-10, 20),0.4f);
    tree.setValue(openvdb::Coord(-5, 10,-20),0.5f);
    tree.setValue(openvdb::Coord( 5,-10,-20),0.6f);
    tree.setValue(openvdb::Coord(-5,-10,-20),0.7f);
    tree.setValue(openvdb::Coord(-5000, 2000,-3000),4.5678f);
    tree.setValue(openvdb::Coord( 5000,-2000,-3000),4.5678f);
    tree.setValue(openvdb::Coord(-5000,-2000, 3000),4.5678f);
    ASSERT_DOUBLES_EXACTLY_EQUAL(0.0f, tree.getValue(openvdb::Coord( 5, 10, 20)));
    ASSERT_DOUBLES_EXACTLY_EQUAL(0.1f, tree.getValue(openvdb::Coord(-5, 10, 20)));
    ASSERT_DOUBLES_EXACTLY_EQUAL(0.2f, tree.getValue(openvdb::Coord( 5,-10, 20)));
    ASSERT_DOUBLES_EXACTLY_EQUAL(0.3f, tree.getValue(openvdb::Coord( 5, 10,-20)));
    ASSERT_DOUBLES_EXACTLY_EQUAL(0.4f, tree.getValue(openvdb::Coord(-5,-10, 20)));
    ASSERT_DOUBLES_EXACTLY_EQUAL(0.5f, tree.getValue(openvdb::Coord(-5, 10,-20)));
    ASSERT_DOUBLES_EXACTLY_EQUAL(0.6f, tree.getValue(openvdb::Coord( 5,-10,-20)));
    ASSERT_DOUBLES_EXACTLY_EQUAL(0.7f, tree.getValue(openvdb::Coord(-5,-10,-20)));
    ASSERT_DOUBLES_EXACTLY_EQUAL(4.5678f, tree.getValue(openvdb::Coord(-5000, 2000,-3000)));
    ASSERT_DOUBLES_EXACTLY_EQUAL(4.5678f, tree.getValue(openvdb::Coord( 5000,-2000,-3000)));
    ASSERT_DOUBLES_EXACTLY_EQUAL(4.5678f, tree.getValue(openvdb::Coord(-5000,-2000, 3000)));
    int count=0;
    for (int i =-25; i<25; ++i) {
        for (int j=-25; j<25; ++j) {
            for (int k=-25; k<25; ++k) {
                if (tree.getValue(openvdb::Coord(i,j,k))<1.0f) {
                    //fprintf(stderr,"(%i,%i,%i)=%f\n",i,j,k,tree.getValue(openvdb::Coord(i,j,k)));
                    ++count;
                }
            }
        }
    }
    CPPUNIT_ASSERT(count == 8);
    int count2 = 0;
    openvdb::Coord xyz;
    for (openvdb::FloatTree::ValueOnCIter iter = tree.cbeginValueOn(); iter; ++iter) {
        ++count2;
        xyz = iter.getCoord();
        //std::cerr << xyz << " = " << *iter << "\n";
    }
    CPPUNIT_ASSERT(count2 == 11);
    CPPUNIT_ASSERT(tree.activeVoxelCount() == 11);
    {
        count2 = 0;
        for (openvdb::FloatTree::ValueOnCIter iter = tree.cbeginValueOn(); iter; ++iter) {
            ++count2;
            xyz = iter.getCoord();
            //std::cerr << xyz << " = " << *iter << "\n";
        }
        CPPUNIT_ASSERT(count2 == 11);
        CPPUNIT_ASSERT(tree.activeVoxelCount() == 11);
    }
}


void
TestTree::testDeepCopy()
{
    // set up a tree
    const float fillValue1=5.0f;
    openvdb::FloatTree tree1(fillValue1);
    tree1.setValue(openvdb::Coord(-10,40,845), 3.456f);
    tree1.setValue(openvdb::Coord(1,-50,-8), 1.0f);

    // make a deep copy of the tree
    openvdb::TreeBase::Ptr newTree = tree1.copy();

    // cast down to the concrete type to query values
    openvdb::FloatTree *pTree2 = dynamic_cast<openvdb::FloatTree *>(newTree.get());

    // compare topology
    CPPUNIT_ASSERT(tree1.hasSameTopology(*pTree2));
    CPPUNIT_ASSERT(pTree2->hasSameTopology(tree1));

    // trees should be equal
    ASSERT_DOUBLES_EXACTLY_EQUAL(fillValue1, pTree2->getValue(openvdb::Coord(1,2,3)));
    ASSERT_DOUBLES_EXACTLY_EQUAL(3.456f, pTree2->getValue(openvdb::Coord(-10,40,845)));
    ASSERT_DOUBLES_EXACTLY_EQUAL(1.0f, pTree2->getValue(openvdb::Coord(1,-50,-8)));

    // change 1 value in tree2
    openvdb::Coord changeCoord(1, -500, -8);
    pTree2->setValue(changeCoord, 1.0f);

    // topology should no longer match
    CPPUNIT_ASSERT(!tree1.hasSameTopology(*pTree2));
    CPPUNIT_ASSERT(!pTree2->hasSameTopology(tree1));

    // query changed value and make sure it's different between trees
    ASSERT_DOUBLES_EXACTLY_EQUAL(fillValue1, tree1.getValue(changeCoord));
    ASSERT_DOUBLES_EXACTLY_EQUAL(1.0f, pTree2->getValue(changeCoord));
}


void
TestTree::testMerge()
{
    ValueType background=5.0f;
    openvdb::FloatTree tree0(background), tree1(background), tree2(background);
     CPPUNIT_ASSERT(tree2.empty());
    tree0.setValue(openvdb::Coord( 5, 10, 20),0.0f);
    tree0.setValue(openvdb::Coord(-5, 10, 20),0.1f);
    tree0.setValue(openvdb::Coord( 5,-10, 20),0.2f);
    tree0.setValue(openvdb::Coord( 5, 10,-20),0.3f);
    tree1.setValue(openvdb::Coord( 5, 10, 20),0.0f);
    tree1.setValue(openvdb::Coord(-5, 10, 20),0.1f);
    tree1.setValue(openvdb::Coord( 5,-10, 20),0.2f);
    tree1.setValue(openvdb::Coord( 5, 10,-20),0.3f);

    tree0.setValue(openvdb::Coord(-5,-10, 20),0.4f);
    tree0.setValue(openvdb::Coord(-5, 10,-20),0.5f);
    tree0.setValue(openvdb::Coord( 5,-10,-20),0.6f);
    tree0.setValue(openvdb::Coord(-5,-10,-20),0.7f);
    tree0.setValue(openvdb::Coord(-5000, 2000,-3000),4.5678f);
    tree0.setValue(openvdb::Coord( 5000,-2000,-3000),4.5678f);
    tree0.setValue(openvdb::Coord(-5000,-2000, 3000),4.5678f);
    tree2.setValue(openvdb::Coord(-5,-10, 20),0.4f);
    tree2.setValue(openvdb::Coord(-5, 10,-20),0.5f);
    tree2.setValue(openvdb::Coord( 5,-10,-20),0.6f);
    tree2.setValue(openvdb::Coord(-5,-10,-20),0.7f);
    tree2.setValue(openvdb::Coord(-5000, 2000,-3000),4.5678f);
    tree2.setValue(openvdb::Coord( 5000,-2000,-3000),4.5678f);
    tree2.setValue(openvdb::Coord(-5000,-2000, 3000),4.5678f);

    CPPUNIT_ASSERT(tree0.leafCount()!=tree1.leafCount());
    CPPUNIT_ASSERT(tree0.leafCount()!=tree2.leafCount());

    CPPUNIT_ASSERT(!tree2.empty());
    tree1.merge(tree2, openvdb::MERGE_ACTIVE_STATES);
    CPPUNIT_ASSERT(tree2.empty());
    CPPUNIT_ASSERT(tree0.leafCount()==tree1.leafCount());
    CPPUNIT_ASSERT(tree0.nonLeafCount()==tree1.nonLeafCount());
    CPPUNIT_ASSERT(tree0.activeLeafVoxelCount()==tree1.activeLeafVoxelCount());
    CPPUNIT_ASSERT(tree0.inactiveLeafVoxelCount()==tree1.inactiveLeafVoxelCount());
    CPPUNIT_ASSERT(tree0.activeVoxelCount()==tree1.activeVoxelCount());
    CPPUNIT_ASSERT(tree0.inactiveVoxelCount()==tree1.inactiveVoxelCount());

    for (openvdb::FloatTree::ValueOnCIter iter0 = tree0.cbeginValueOn(); iter0; ++iter0) {
        ASSERT_DOUBLES_EXACTLY_EQUAL(*iter0,tree1.getValue(iter0.getCoord()));
    }

    // Test active tile support.
    {
        using namespace openvdb;
        FloatTree treeA(/*background*/0.0), treeB(/*background*/0.0);

        treeA.fill(CoordBBox(Coord(16,16,16), Coord(31,31,31)), /*value*/1.0);
        treeB.fill(CoordBBox(Coord(0,0,0),    Coord(15,15,15)), /*value*/1.0);

        CPPUNIT_ASSERT_EQUAL(4096, int(treeA.activeVoxelCount()));
        CPPUNIT_ASSERT_EQUAL(4096, int(treeB.activeVoxelCount()));

        treeA.merge(treeB, MERGE_ACTIVE_STATES);

        CPPUNIT_ASSERT_EQUAL(8192, int(treeA.activeVoxelCount()));
        CPPUNIT_ASSERT_EQUAL(0, int(treeB.activeVoxelCount()));
    }

    doTestMerge<openvdb::FloatTree>(openvdb::MERGE_NODES);
    doTestMerge<openvdb::FloatTree>(openvdb::MERGE_ACTIVE_STATES);
    doTestMerge<openvdb::FloatTree>(openvdb::MERGE_ACTIVE_STATES_AND_NODES);

    doTestMerge<openvdb::BoolTree>(openvdb::MERGE_NODES);
    doTestMerge<openvdb::BoolTree>(openvdb::MERGE_ACTIVE_STATES);
    doTestMerge<openvdb::BoolTree>(openvdb::MERGE_ACTIVE_STATES_AND_NODES);
}


template<typename TreeType>
void
TestTree::doTestMerge(openvdb::MergePolicy policy)
{
    using namespace openvdb;

    TreeType treeA, treeB;

    using RootT = typename TreeType::RootNodeType;
    using LeafT = typename TreeType::LeafNodeType;

    const typename TreeType::ValueType val(1);
    const int
        depth = static_cast<int>(treeA.treeDepth()),
        leafDim = static_cast<int>(LeafT::dim()),
        leafSize = static_cast<int>(LeafT::size());
    // Coords that are in a different top-level branch than (0, 0, 0)
    const Coord pos(static_cast<int>(RootT::getChildDim()));

    treeA.setValueOff(pos, val);
    treeA.setValueOff(-pos, val);

    treeB.setValueOff(Coord(0), val);
    treeB.fill(CoordBBox(pos, pos.offsetBy(leafDim - 1)), val, /*active=*/true);
    treeB.setValueOn(-pos, val);

    //      treeA                  treeB            .
    //                                              .
    //        R                      R              .
    //       / \                    /|\             .
    //      I   I                  I I I            .
    //     /     \                /  |  \           .
    //    I       I              I   I   I          .
    //   /         \            /    | on x SIZE    .
    //  L           L          L     L              .
    // off         off        on    off             .

    CPPUNIT_ASSERT_EQUAL(0, int(treeA.activeVoxelCount()));
    CPPUNIT_ASSERT_EQUAL(leafSize + 1, int(treeB.activeVoxelCount()));
    CPPUNIT_ASSERT_EQUAL(2, int(treeA.leafCount()));
    CPPUNIT_ASSERT_EQUAL(2, int(treeB.leafCount()));
    CPPUNIT_ASSERT_EQUAL(2*(depth-2)+1, int(treeA.nonLeafCount())); // 2 branches (II+II+R)
    CPPUNIT_ASSERT_EQUAL(3*(depth-2)+1, int(treeB.nonLeafCount())); // 3 branches (II+II+II+R)

    treeA.merge(treeB, policy);

    //   MERGE_NODES    MERGE_ACTIVE_STATES  MERGE_ACTIVE_STATES_AND_NODES  .
    //                                                                      .
    //        R                  R                         R                .
    //       /|\                /|\                       /|\               .
    //      I I I              I I I                     I I I              .
    //     /  |  \            /  |  \                   /  |  \             .
    //    I   I   I          I   I   I                 I   I   I            .
    //   /    |    \        /    | on x SIZE          /    |    \           .
    //  L     L     L      L     L                   L     L     L          .
    // off   off   off    on    off                 on    off  on x SIZE    .

    switch (policy) {
    case MERGE_NODES:
        CPPUNIT_ASSERT_EQUAL(0, int(treeA.activeVoxelCount()));
        CPPUNIT_ASSERT_EQUAL(2 + 1, int(treeA.leafCount())); // 1 leaf node stolen from B
        CPPUNIT_ASSERT_EQUAL(3*(depth-2)+1, int(treeA.nonLeafCount())); // 3 branches (II+II+II+R)
        break;
    case MERGE_ACTIVE_STATES:
        CPPUNIT_ASSERT_EQUAL(2, int(treeA.leafCount())); // 1 leaf stolen, 1 replaced with tile
        CPPUNIT_ASSERT_EQUAL(3*(depth-2)+1, int(treeA.nonLeafCount())); // 3 branches (II+II+II+R)
        CPPUNIT_ASSERT_EQUAL(leafSize + 1, int(treeA.activeVoxelCount()));
        break;
    case MERGE_ACTIVE_STATES_AND_NODES:
        CPPUNIT_ASSERT_EQUAL(2 + 1, int(treeA.leafCount())); // 1 leaf node stolen from B
        CPPUNIT_ASSERT_EQUAL(3*(depth-2)+1, int(treeA.nonLeafCount())); // 3 branches (II+II+II+R)
        CPPUNIT_ASSERT_EQUAL(leafSize + 1, int(treeA.activeVoxelCount()));
        break;
    }
    CPPUNIT_ASSERT(treeB.empty());
}


void
TestTree::testVoxelizeActiveTiles()
{
    using openvdb::CoordBBox;
    using openvdb::Coord;
    // Use a small custom tree so we don't run out of memory when
    // tiles are converted to dense leafs :)
    using MyTree = openvdb::tree::Tree4<float,2, 2, 2>::Type;
    float background=5.0f;
    const Coord xyz[] = {Coord(-1,-2,-3),Coord( 1, 2, 3)};
    //check two leaf nodes and two tiles at each level 1, 2 and 3
    const int tile_size[4]={0, 1<<2, 1<<(2*2), 1<<(3*2)};
    // serial version
    for (int level=0; level<=3; ++level) {

        MyTree tree(background);
        CPPUNIT_ASSERT_EQUAL(-1,tree.getValueDepth(xyz[0]));
        CPPUNIT_ASSERT_EQUAL(-1,tree.getValueDepth(xyz[1]));

        if (level==0) {
            tree.setValue(xyz[0], 1.0f);
            tree.setValue(xyz[1], 1.0f);
        } else {
            const int n = tile_size[level];
            tree.fill(CoordBBox::createCube(Coord(-n,-n,-n), n), 1.0f, true);
            tree.fill(CoordBBox::createCube(Coord( 0, 0, 0), n), 1.0f, true);
        }

        CPPUNIT_ASSERT_EQUAL(3-level,tree.getValueDepth(xyz[0]));
        CPPUNIT_ASSERT_EQUAL(3-level,tree.getValueDepth(xyz[1]));

        tree.voxelizeActiveTiles(false);

        CPPUNIT_ASSERT_EQUAL(3      ,tree.getValueDepth(xyz[0]));
        CPPUNIT_ASSERT_EQUAL(3      ,tree.getValueDepth(xyz[1]));
    }
    // multi-threaded version
    for (int level=0; level<=3; ++level) {

        MyTree tree(background);
        CPPUNIT_ASSERT_EQUAL(-1,tree.getValueDepth(xyz[0]));
        CPPUNIT_ASSERT_EQUAL(-1,tree.getValueDepth(xyz[1]));

        if (level==0) {
            tree.setValue(xyz[0], 1.0f);
            tree.setValue(xyz[1], 1.0f);
        } else {
            const int n = tile_size[level];
            tree.fill(CoordBBox::createCube(Coord(-n,-n,-n), n), 1.0f, true);
            tree.fill(CoordBBox::createCube(Coord( 0, 0, 0), n), 1.0f, true);
        }

        CPPUNIT_ASSERT_EQUAL(3-level,tree.getValueDepth(xyz[0]));
        CPPUNIT_ASSERT_EQUAL(3-level,tree.getValueDepth(xyz[1]));

        tree.voxelizeActiveTiles(true);

        CPPUNIT_ASSERT_EQUAL(3      ,tree.getValueDepth(xyz[0]));
        CPPUNIT_ASSERT_EQUAL(3      ,tree.getValueDepth(xyz[1]));
    }
#if 0
    const CoordBBox bbox(openvdb::Coord(-30,-50,-30), openvdb::Coord(530,610,623));
    {// benchmark serial
        MyTree tree(background);
        tree.sparseFill( bbox, 1.0f, /*state*/true);
        openvdb::util::CpuTimer timer("\nserial voxelizeActiveTiles");
        tree.voxelizeActiveTiles(/*threaded*/false);
        timer.stop();
    }
    {// benchmark parallel
        MyTree tree(background);
        tree.sparseFill( bbox, 1.0f, /*state*/true);
        openvdb::util::CpuTimer timer("\nparallel voxelizeActiveTiles");
        tree.voxelizeActiveTiles(/*threaded*/true);
        timer.stop();
    }
#endif
}


void
TestTree::testTopologyUnion()
{
    {//super simple test with only two active values
        const ValueType background=0.0f;
        openvdb::FloatTree tree0(background), tree1(background);
        tree0.setValue(openvdb::Coord( 500, 300, 200), 1.0f);
        tree1.setValue(openvdb::Coord(   8,  11,  11), 2.0f);
        openvdb::FloatTree tree2(tree1);

        tree1.topologyUnion(tree0);

        for (openvdb::FloatTree::ValueOnCIter iter = tree0.cbeginValueOn(); iter; ++iter) {
            CPPUNIT_ASSERT(tree1.isValueOn(iter.getCoord()));
        }
        for (openvdb::FloatTree::ValueOnCIter iter = tree2.cbeginValueOn(); iter; ++iter) {
            CPPUNIT_ASSERT(tree1.isValueOn(iter.getCoord()));
        }
        for (openvdb::FloatTree::ValueOnCIter iter = tree1.cbeginValueOn(); iter; ++iter) {
            ASSERT_DOUBLES_EXACTLY_EQUAL(*iter,tree2.getValue(iter.getCoord()));
        }
    }
    {// test using setValue
        ValueType background=5.0f;
        openvdb::FloatTree tree0(background), tree1(background), tree2(background);
        CPPUNIT_ASSERT(tree2.empty());
        // tree0 = tree1.topologyUnion(tree2)
        tree0.setValue(openvdb::Coord( 5, 10, 20),0.0f);
        tree0.setValue(openvdb::Coord(-5, 10, 20),0.1f);
        tree0.setValue(openvdb::Coord( 5,-10, 20),0.2f);
        tree0.setValue(openvdb::Coord( 5, 10,-20),0.3f);
        tree1.setValue(openvdb::Coord( 5, 10, 20),0.0f);
        tree1.setValue(openvdb::Coord(-5, 10, 20),0.1f);
        tree1.setValue(openvdb::Coord( 5,-10, 20),0.2f);
        tree1.setValue(openvdb::Coord( 5, 10,-20),0.3f);

        tree0.setValue(openvdb::Coord(-5,-10, 20),background);
        tree0.setValue(openvdb::Coord(-5, 10,-20),background);
        tree0.setValue(openvdb::Coord( 5,-10,-20),background);
        tree0.setValue(openvdb::Coord(-5,-10,-20),background);
        tree0.setValue(openvdb::Coord(-5000, 2000,-3000),background);
        tree0.setValue(openvdb::Coord( 5000,-2000,-3000),background);
        tree0.setValue(openvdb::Coord(-5000,-2000, 3000),background);
        tree2.setValue(openvdb::Coord(-5,-10, 20),0.4f);
        tree2.setValue(openvdb::Coord(-5, 10,-20),0.5f);
        tree2.setValue(openvdb::Coord( 5,-10,-20),0.6f);
        tree2.setValue(openvdb::Coord(-5,-10,-20),0.7f);
        tree2.setValue(openvdb::Coord(-5000, 2000,-3000),4.5678f);
        tree2.setValue(openvdb::Coord( 5000,-2000,-3000),4.5678f);
        tree2.setValue(openvdb::Coord(-5000,-2000, 3000),4.5678f);

        // tree3 has the same topology as tree2 but a different value type
        const openvdb::Vec3f background2(1.0f,3.4f,6.0f), vec_val(3.1f,5.3f,-9.5f);
        openvdb::Vec3fTree tree3(background2);
        for (openvdb::FloatTree::ValueOnCIter iter2 = tree2.cbeginValueOn(); iter2; ++iter2) {
            tree3.setValue(iter2.getCoord(), vec_val);
        }

        CPPUNIT_ASSERT(tree0.leafCount()!=tree1.leafCount());
        CPPUNIT_ASSERT(tree0.leafCount()!=tree2.leafCount());
        CPPUNIT_ASSERT(tree0.leafCount()!=tree3.leafCount());

        CPPUNIT_ASSERT(!tree2.empty());
        CPPUNIT_ASSERT(!tree3.empty());
        openvdb::FloatTree tree1_copy(tree1);

        //tree1.topologyUnion(tree2);//should make tree1 = tree0
        tree1.topologyUnion(tree3);//should make tree1 = tree0

        CPPUNIT_ASSERT(tree0.leafCount()==tree1.leafCount());
        CPPUNIT_ASSERT(tree0.nonLeafCount()==tree1.nonLeafCount());
        CPPUNIT_ASSERT(tree0.activeLeafVoxelCount()==tree1.activeLeafVoxelCount());
        CPPUNIT_ASSERT(tree0.inactiveLeafVoxelCount()==tree1.inactiveLeafVoxelCount());
        CPPUNIT_ASSERT(tree0.activeVoxelCount()==tree1.activeVoxelCount());
        CPPUNIT_ASSERT(tree0.inactiveVoxelCount()==tree1.inactiveVoxelCount());

        CPPUNIT_ASSERT(tree1.hasSameTopology(tree0));
        CPPUNIT_ASSERT(tree0.hasSameTopology(tree1));

        for (openvdb::FloatTree::ValueOnCIter iter2 = tree2.cbeginValueOn(); iter2; ++iter2) {
            CPPUNIT_ASSERT(tree1.isValueOn(iter2.getCoord()));
        }
        for (openvdb::FloatTree::ValueOnCIter iter1 = tree1.cbeginValueOn(); iter1; ++iter1) {
            CPPUNIT_ASSERT(tree0.isValueOn(iter1.getCoord()));
        }
        for (openvdb::FloatTree::ValueOnCIter iter0 = tree0.cbeginValueOn(); iter0; ++iter0) {
            CPPUNIT_ASSERT(tree1.isValueOn(iter0.getCoord()));
            ASSERT_DOUBLES_EXACTLY_EQUAL(*iter0,tree1.getValue(iter0.getCoord()));
        }
        for (openvdb::FloatTree::ValueOnCIter iter = tree1_copy.cbeginValueOn(); iter; ++iter) {
            CPPUNIT_ASSERT(tree1.isValueOn(iter.getCoord()));
            ASSERT_DOUBLES_EXACTLY_EQUAL(*iter,tree1.getValue(iter.getCoord()));
        }
        for (openvdb::FloatTree::ValueOnCIter iter = tree1.cbeginValueOn(); iter; ++iter) {
            const openvdb::Coord p = iter.getCoord();
            CPPUNIT_ASSERT(tree3.isValueOn(p) || tree1_copy.isValueOn(p));
        }
    }
    {
         ValueType background=5.0f;
         openvdb::FloatTree tree0(background), tree1(background), tree2(background);
         CPPUNIT_ASSERT(tree2.empty());
         // tree0 = tree1.topologyUnion(tree2)
         tree0.setValue(openvdb::Coord( 5, 10, 20),0.0f);
         tree0.setValue(openvdb::Coord(-5, 10, 20),0.1f);
         tree0.setValue(openvdb::Coord( 5,-10, 20),0.2f);
         tree0.setValue(openvdb::Coord( 5, 10,-20),0.3f);
         tree1.setValue(openvdb::Coord( 5, 10, 20),0.0f);
         tree1.setValue(openvdb::Coord(-5, 10, 20),0.1f);
         tree1.setValue(openvdb::Coord( 5,-10, 20),0.2f);
         tree1.setValue(openvdb::Coord( 5, 10,-20),0.3f);

         tree0.setValue(openvdb::Coord(-5,-10, 20),background);
         tree0.setValue(openvdb::Coord(-5, 10,-20),background);
         tree0.setValue(openvdb::Coord( 5,-10,-20),background);
         tree0.setValue(openvdb::Coord(-5,-10,-20),background);
         tree0.setValue(openvdb::Coord(-5000, 2000,-3000),background);
         tree0.setValue(openvdb::Coord( 5000,-2000,-3000),background);
         tree0.setValue(openvdb::Coord(-5000,-2000, 3000),background);
         tree2.setValue(openvdb::Coord(-5,-10, 20),0.4f);
         tree2.setValue(openvdb::Coord(-5, 10,-20),0.5f);
         tree2.setValue(openvdb::Coord( 5,-10,-20),0.6f);
         tree2.setValue(openvdb::Coord(-5,-10,-20),0.7f);
         tree2.setValue(openvdb::Coord(-5000, 2000,-3000),4.5678f);
         tree2.setValue(openvdb::Coord( 5000,-2000,-3000),4.5678f);
         tree2.setValue(openvdb::Coord(-5000,-2000, 3000),4.5678f);

         // tree3 has the same topology as tree2 but a different value type
         const openvdb::Vec3f background2(1.0f,3.4f,6.0f), vec_val(3.1f,5.3f,-9.5f);
         openvdb::Vec3fTree tree3(background2);

         for (openvdb::FloatTree::ValueOnCIter iter2 = tree2.cbeginValueOn(); iter2; ++iter2) {
             tree3.setValue(iter2.getCoord(), vec_val);
         }

         openvdb::FloatTree tree4(tree1);//tree4 = tree1
         openvdb::FloatTree tree5(tree1);//tree5 = tree1

         tree1.topologyUnion(tree3);//should make tree1 = tree0

         CPPUNIT_ASSERT(tree1.hasSameTopology(tree0));

         for (openvdb::Vec3fTree::ValueOnCIter iter3 = tree3.cbeginValueOn(); iter3; ++iter3) {
             tree4.setValueOn(iter3.getCoord());
             const openvdb::Coord p = iter3.getCoord();
             ASSERT_DOUBLES_EXACTLY_EQUAL(tree1.getValue(p),tree5.getValue(p));
             ASSERT_DOUBLES_EXACTLY_EQUAL(tree4.getValue(p),tree5.getValue(p));
         }

         CPPUNIT_ASSERT(tree4.hasSameTopology(tree0));

         for (openvdb::FloatTree::ValueOnCIter iter4 = tree4.cbeginValueOn(); iter4; ++iter4) {
             const openvdb::Coord p = iter4.getCoord();
             ASSERT_DOUBLES_EXACTLY_EQUAL(tree0.getValue(p),tree5.getValue(p));
             ASSERT_DOUBLES_EXACTLY_EQUAL(tree1.getValue(p),tree5.getValue(p));
             ASSERT_DOUBLES_EXACTLY_EQUAL(tree4.getValue(p),tree5.getValue(p));
         }

         for (openvdb::FloatTree::ValueOnCIter iter = tree1.cbeginValueOn(); iter; ++iter) {
             const openvdb::Coord p = iter.getCoord();
             CPPUNIT_ASSERT(tree3.isValueOn(p) || tree4.isValueOn(p));
         }
    }
    {// test overlapping spheres
        const float background=5.0f, R0=10.0f, R1=5.6f;
        const openvdb::Vec3f C0(35.0f, 30.0f, 40.0f), C1(22.3f, 30.5f, 31.0f);
        const openvdb::Coord dim(32, 32, 32);
        openvdb::FloatGrid grid0(background);
        openvdb::FloatGrid grid1(background);
        unittest_util::makeSphere<openvdb::FloatGrid>(dim, C0, R0, grid0,
            1.0f, unittest_util::SPHERE_SPARSE_NARROW_BAND);
        unittest_util::makeSphere<openvdb::FloatGrid>(dim, C1, R1, grid1,
            1.0f, unittest_util::SPHERE_SPARSE_NARROW_BAND);
        openvdb::FloatTree& tree0 = grid0.tree();
        openvdb::FloatTree& tree1 = grid1.tree();
        openvdb::FloatTree tree0_copy(tree0);

        tree0.topologyUnion(tree1);

        const openvdb::Index64 n0 = tree0_copy.activeVoxelCount();
        const openvdb::Index64 n  = tree0.activeVoxelCount();
        const openvdb::Index64 n1 = tree1.activeVoxelCount();

        //fprintf(stderr,"Union of spheres: n=%i, n0=%i n1=%i n0+n1=%i\n",n,n0,n1, n0+n1);

        CPPUNIT_ASSERT( n > n0 );
        CPPUNIT_ASSERT( n > n1 );
        CPPUNIT_ASSERT( n < n0 + n1 );

        for (openvdb::FloatTree::ValueOnCIter iter = tree1.cbeginValueOn(); iter; ++iter) {
            const openvdb::Coord p = iter.getCoord();
            CPPUNIT_ASSERT(tree0.isValueOn(p));
            ASSERT_DOUBLES_EXACTLY_EQUAL(tree0.getValue(p), tree0_copy.getValue(p));
        }
        for (openvdb::FloatTree::ValueOnCIter iter = tree0_copy.cbeginValueOn(); iter; ++iter) {
            const openvdb::Coord p = iter.getCoord();
            CPPUNIT_ASSERT(tree0.isValueOn(p));
            ASSERT_DOUBLES_EXACTLY_EQUAL(tree0.getValue(p), *iter);
        }
    }

    {// test union of a leaf and a tile
        if (openvdb::FloatTree::DEPTH > 2) {
            const int leafLevel = openvdb::FloatTree::DEPTH - 1;
            const int tileLevel = leafLevel - 1;
            const openvdb::Coord xyz(0);

            openvdb::FloatTree tree0;
            tree0.addTile(tileLevel, xyz, /*value=*/0, /*activeState=*/true);
            CPPUNIT_ASSERT(tree0.isValueOn(xyz));

            openvdb::FloatTree tree1;
            tree1.touchLeaf(xyz)->setValuesOn();
            CPPUNIT_ASSERT(tree1.isValueOn(xyz));

            tree0.topologyUnion(tree1);
            CPPUNIT_ASSERT(tree0.isValueOn(xyz));
            CPPUNIT_ASSERT_EQUAL(tree0.getValueDepth(xyz), leafLevel);
        }
    }

}// testTopologyUnion

void
TestTree::testTopologyIntersection()
{
    {//no overlapping voxels
        const ValueType background=0.0f;
        openvdb::FloatTree tree0(background), tree1(background);
        tree0.setValue(openvdb::Coord( 500, 300, 200), 1.0f);
        tree1.setValue(openvdb::Coord(   8,  11,  11), 2.0f);
        CPPUNIT_ASSERT_EQUAL(openvdb::Index64(1), tree0.activeVoxelCount());
        CPPUNIT_ASSERT_EQUAL(openvdb::Index64(1), tree1.activeVoxelCount());

        tree1.topologyIntersection(tree0);

        CPPUNIT_ASSERT_EQUAL(tree1.activeVoxelCount(), openvdb::Index64(0));
        CPPUNIT_ASSERT(!tree1.empty());
        openvdb::tools::pruneInactive(tree1);
        CPPUNIT_ASSERT(tree1.empty());
    }
    {//two overlapping voxels
        const ValueType background=0.0f;
        openvdb::FloatTree tree0(background), tree1(background);
        tree0.setValue(openvdb::Coord( 500, 300, 200), 1.0f);

        tree1.setValue(openvdb::Coord(   8,  11,  11), 2.0f);
        tree1.setValue(openvdb::Coord( 500, 300, 200), 1.0f);
        CPPUNIT_ASSERT_EQUAL( openvdb::Index64(1), tree0.activeVoxelCount() );
        CPPUNIT_ASSERT_EQUAL( openvdb::Index64(2), tree1.activeVoxelCount() );

        tree1.topologyIntersection(tree0);

        CPPUNIT_ASSERT_EQUAL( openvdb::Index64(1), tree1.activeVoxelCount() );
        CPPUNIT_ASSERT(!tree1.empty());
        openvdb::tools::pruneInactive(tree1);
        CPPUNIT_ASSERT(!tree1.empty());
    }
    {//4 overlapping voxels
        const ValueType background=0.0f;
        openvdb::FloatTree tree0(background), tree1(background);
        tree0.setValue(openvdb::Coord( 500, 300, 200), 1.0f);
        tree0.setValue(openvdb::Coord( 400,  30,  20), 2.0f);
        tree0.setValue(openvdb::Coord(   8,  11,  11), 3.0f);
        CPPUNIT_ASSERT_EQUAL(openvdb::Index64(3), tree0.activeVoxelCount());
        CPPUNIT_ASSERT_EQUAL(openvdb::Index32(3), tree0.leafCount() );

        tree1.setValue(openvdb::Coord( 500, 301, 200), 4.0f);
        tree1.setValue(openvdb::Coord( 400,  30,  20), 5.0f);
        tree1.setValue(openvdb::Coord(   8,  11,  11), 6.0f);
        CPPUNIT_ASSERT_EQUAL(openvdb::Index64(3), tree1.activeVoxelCount());
        CPPUNIT_ASSERT_EQUAL(openvdb::Index32(3), tree1.leafCount() );

        tree1.topologyIntersection(tree0);

        CPPUNIT_ASSERT_EQUAL( openvdb::Index32(3), tree1.leafCount() );
        CPPUNIT_ASSERT_EQUAL( openvdb::Index64(2), tree1.activeVoxelCount() );
        CPPUNIT_ASSERT(!tree1.empty());
        openvdb::tools::pruneInactive(tree1);
        CPPUNIT_ASSERT(!tree1.empty());
        CPPUNIT_ASSERT_EQUAL( openvdb::Index32(2), tree1.leafCount() );
        CPPUNIT_ASSERT_EQUAL( openvdb::Index64(2), tree1.activeVoxelCount() );
    }
    {//passive tile
        const ValueType background=0.0f;
        const openvdb::Index64 dim = openvdb::FloatTree::RootNodeType::ChildNodeType::DIM;
        openvdb::FloatTree tree0(background), tree1(background);
        tree0.fill(openvdb::CoordBBox(openvdb::Coord(0),openvdb::Coord(dim-1)),2.0f, false);
        CPPUNIT_ASSERT_EQUAL(openvdb::Index64(0), tree0.activeVoxelCount());
        CPPUNIT_ASSERT_EQUAL(openvdb::Index32(0), tree0.leafCount() );

        tree1.setValue(openvdb::Coord( 500, 301, 200), 4.0f);
        tree1.setValue(openvdb::Coord( 400,  30,  20), 5.0f);
        tree1.setValue(openvdb::Coord( dim,  11,  11), 6.0f);
        CPPUNIT_ASSERT_EQUAL(openvdb::Index32(3), tree1.leafCount() );
        CPPUNIT_ASSERT_EQUAL(openvdb::Index64(3), tree1.activeVoxelCount());

        tree1.topologyIntersection(tree0);

        CPPUNIT_ASSERT_EQUAL( openvdb::Index32(0), tree1.leafCount() );
        CPPUNIT_ASSERT_EQUAL( openvdb::Index64(0), tree1.activeVoxelCount() );
        CPPUNIT_ASSERT(tree1.empty());
    }
    {//active tile
        const ValueType background=0.0f;
        const openvdb::Index64 dim = openvdb::FloatTree::RootNodeType::ChildNodeType::DIM;
        openvdb::FloatTree tree0(background), tree1(background);
        tree1.fill(openvdb::CoordBBox(openvdb::Coord(0),openvdb::Coord(dim-1)),2.0f, true);
        CPPUNIT_ASSERT_EQUAL(dim*dim*dim, tree1.activeVoxelCount());
        CPPUNIT_ASSERT_EQUAL(openvdb::Index32(0), tree1.leafCount() );

        tree0.setValue(openvdb::Coord( 500, 301, 200), 4.0f);
        tree0.setValue(openvdb::Coord( 400,  30,  20), 5.0f);
        tree0.setValue(openvdb::Coord( dim,  11,  11), 6.0f);
        CPPUNIT_ASSERT_EQUAL(openvdb::Index64(3), tree0.activeVoxelCount());
        CPPUNIT_ASSERT_EQUAL(openvdb::Index32(3), tree0.leafCount() );

        tree1.topologyIntersection(tree0);

        CPPUNIT_ASSERT_EQUAL( openvdb::Index32(2), tree1.leafCount() );
        CPPUNIT_ASSERT_EQUAL( openvdb::Index64(2), tree1.activeVoxelCount() );
        CPPUNIT_ASSERT(!tree1.empty());
        openvdb::tools::pruneInactive(tree1);
        CPPUNIT_ASSERT(!tree1.empty());
    }
    {// use tree with different voxel type
        ValueType background=5.0f;
        openvdb::FloatTree tree0(background), tree1(background), tree2(background);
        CPPUNIT_ASSERT(tree2.empty());
        // tree0 = tree1.topologyIntersection(tree2)
        tree0.setValue(openvdb::Coord( 5, 10, 20),0.0f);
        tree0.setValue(openvdb::Coord(-5, 10,-20),0.1f);
        tree0.setValue(openvdb::Coord( 5,-10,-20),0.2f);
        tree0.setValue(openvdb::Coord(-5,-10,-20),0.3f);

        tree1.setValue(openvdb::Coord( 5, 10, 20),0.0f);
        tree1.setValue(openvdb::Coord(-5, 10,-20),0.1f);
        tree1.setValue(openvdb::Coord( 5,-10,-20),0.2f);
        tree1.setValue(openvdb::Coord(-5,-10,-20),0.3f);

        tree2.setValue(openvdb::Coord( 5, 10, 20),0.4f);
        tree2.setValue(openvdb::Coord(-5, 10,-20),0.5f);
        tree2.setValue(openvdb::Coord( 5,-10,-20),0.6f);
        tree2.setValue(openvdb::Coord(-5,-10,-20),0.7f);

        tree2.setValue(openvdb::Coord(-5000, 2000,-3000),4.5678f);
        tree2.setValue(openvdb::Coord( 5000,-2000,-3000),4.5678f);
        tree2.setValue(openvdb::Coord(-5000,-2000, 3000),4.5678f);

        openvdb::FloatTree tree1_copy(tree1);

        // tree3 has the same topology as tree2 but a different value type
        const openvdb::Vec3f background2(1.0f,3.4f,6.0f), vec_val(3.1f,5.3f,-9.5f);
        openvdb::Vec3fTree tree3(background2);
        for (openvdb::FloatTree::ValueOnCIter iter = tree2.cbeginValueOn(); iter; ++iter) {
            tree3.setValue(iter.getCoord(), vec_val);
        }

        CPPUNIT_ASSERT_EQUAL(openvdb::Index32(4), tree0.leafCount());
        CPPUNIT_ASSERT_EQUAL(openvdb::Index32(4), tree1.leafCount());
        CPPUNIT_ASSERT_EQUAL(openvdb::Index32(7), tree2.leafCount());
        CPPUNIT_ASSERT_EQUAL(openvdb::Index32(7), tree3.leafCount());


        //tree1.topologyInterection(tree2);//should make tree1 = tree0
        tree1.topologyIntersection(tree3);//should make tree1 = tree0

        CPPUNIT_ASSERT(tree0.leafCount()==tree1.leafCount());
        CPPUNIT_ASSERT(tree0.nonLeafCount()==tree1.nonLeafCount());
        CPPUNIT_ASSERT(tree0.activeLeafVoxelCount()==tree1.activeLeafVoxelCount());
        CPPUNIT_ASSERT(tree0.inactiveLeafVoxelCount()==tree1.inactiveLeafVoxelCount());
        CPPUNIT_ASSERT(tree0.activeVoxelCount()==tree1.activeVoxelCount());
        CPPUNIT_ASSERT(tree0.inactiveVoxelCount()==tree1.inactiveVoxelCount());
        CPPUNIT_ASSERT(tree1.hasSameTopology(tree0));
        CPPUNIT_ASSERT(tree0.hasSameTopology(tree1));

        for (openvdb::FloatTree::ValueOnCIter iter = tree0.cbeginValueOn(); iter; ++iter) {
            const openvdb::Coord p = iter.getCoord();
            CPPUNIT_ASSERT(tree1.isValueOn(p));
            CPPUNIT_ASSERT(tree2.isValueOn(p));
            CPPUNIT_ASSERT(tree3.isValueOn(p));
            CPPUNIT_ASSERT(tree1_copy.isValueOn(p));
            ASSERT_DOUBLES_EXACTLY_EQUAL(*iter,tree1.getValue(p));
        }
        for (openvdb::FloatTree::ValueOnCIter iter = tree1_copy.cbeginValueOn(); iter; ++iter) {
            CPPUNIT_ASSERT(tree1.isValueOn(iter.getCoord()));
            ASSERT_DOUBLES_EXACTLY_EQUAL(*iter,tree1.getValue(iter.getCoord()));
        }
        for (openvdb::FloatTree::ValueOnCIter iter = tree1.cbeginValueOn(); iter; ++iter) {
            const openvdb::Coord p = iter.getCoord();
            CPPUNIT_ASSERT(tree0.isValueOn(p));
            CPPUNIT_ASSERT(tree2.isValueOn(p));
            CPPUNIT_ASSERT(tree3.isValueOn(p));
            CPPUNIT_ASSERT(tree1_copy.isValueOn(p));
            ASSERT_DOUBLES_EXACTLY_EQUAL(*iter,tree0.getValue(p));
        }
    }

    {// test overlapping spheres
        const float background=5.0f, R0=10.0f, R1=5.6f;
        const openvdb::Vec3f C0(35.0f, 30.0f, 40.0f), C1(22.3f, 30.5f, 31.0f);
        const openvdb::Coord dim(32, 32, 32);
        openvdb::FloatGrid grid0(background);
        openvdb::FloatGrid grid1(background);
        unittest_util::makeSphere<openvdb::FloatGrid>(dim, C0, R0, grid0,
            1.0f, unittest_util::SPHERE_SPARSE_NARROW_BAND);
        unittest_util::makeSphere<openvdb::FloatGrid>(dim, C1, R1, grid1,
            1.0f, unittest_util::SPHERE_SPARSE_NARROW_BAND);
        openvdb::FloatTree& tree0 = grid0.tree();
        openvdb::FloatTree& tree1 = grid1.tree();
        openvdb::FloatTree tree0_copy(tree0);

        tree0.topologyIntersection(tree1);

        const openvdb::Index64 n0 = tree0_copy.activeVoxelCount();
        const openvdb::Index64 n  = tree0.activeVoxelCount();
        const openvdb::Index64 n1 = tree1.activeVoxelCount();

        //fprintf(stderr,"Intersection of spheres: n=%i, n0=%i n1=%i n0+n1=%i\n",n,n0,n1, n0+n1);

        CPPUNIT_ASSERT( n < n0 );
        CPPUNIT_ASSERT( n < n1 );

        for (openvdb::FloatTree::ValueOnCIter iter = tree0.cbeginValueOn(); iter; ++iter) {
            const openvdb::Coord p = iter.getCoord();
            CPPUNIT_ASSERT(tree1.isValueOn(p));
            CPPUNIT_ASSERT(tree0_copy.isValueOn(p));
            ASSERT_DOUBLES_EXACTLY_EQUAL(*iter, tree0_copy.getValue(p));
        }
    }

    {// Test based on boolean grids
        openvdb::CoordBBox bigRegion(openvdb::Coord(-9), openvdb::Coord(10));
        openvdb::CoordBBox smallRegion(openvdb::Coord( 1), openvdb::Coord(10));

        openvdb::BoolGrid::Ptr gridBig = openvdb::BoolGrid::create(false);
        gridBig->fill(bigRegion, true/*value*/, true /*make active*/);
        CPPUNIT_ASSERT_EQUAL(8, int(gridBig->tree().activeTileCount()));
        CPPUNIT_ASSERT_EQUAL((20 * 20 * 20), int(gridBig->activeVoxelCount()));

        openvdb::BoolGrid::Ptr gridSmall = openvdb::BoolGrid::create(false);
        gridSmall->fill(smallRegion, true/*value*/, true /*make active*/);
        CPPUNIT_ASSERT_EQUAL(0, int(gridSmall->tree().activeTileCount()));
        CPPUNIT_ASSERT_EQUAL((10 * 10 * 10), int(gridSmall->activeVoxelCount()));

        // change the topology of gridBig by intersecting with gridSmall
        gridBig->topologyIntersection(*gridSmall);

        // Should be unchanged
        CPPUNIT_ASSERT_EQUAL(0, int(gridSmall->tree().activeTileCount()));
        CPPUNIT_ASSERT_EQUAL((10 * 10 * 10), int(gridSmall->activeVoxelCount()));

        // In this case the interesection should be exactly "small"
        CPPUNIT_ASSERT_EQUAL(0, int(gridBig->tree().activeTileCount()));
        CPPUNIT_ASSERT_EQUAL((10 * 10 * 10), int(gridBig->activeVoxelCount()));

    }

}// testTopologyIntersection

void
TestTree::testTopologyDifference()
{
    {//no overlapping voxels
        const ValueType background=0.0f;
        openvdb::FloatTree tree0(background), tree1(background);
        tree0.setValue(openvdb::Coord( 500, 300, 200), 1.0f);
        tree1.setValue(openvdb::Coord(   8,  11,  11), 2.0f);
        CPPUNIT_ASSERT_EQUAL(openvdb::Index64(1), tree0.activeVoxelCount());
        CPPUNIT_ASSERT_EQUAL(openvdb::Index64(1), tree1.activeVoxelCount());

        tree1.topologyDifference(tree0);

        CPPUNIT_ASSERT_EQUAL(tree1.activeVoxelCount(), openvdb::Index64(1));
        CPPUNIT_ASSERT(!tree1.empty());
        openvdb::tools::pruneInactive(tree1);
        CPPUNIT_ASSERT(!tree1.empty());
    }
    {//two overlapping voxels
        const ValueType background=0.0f;
        openvdb::FloatTree tree0(background), tree1(background);
        tree0.setValue(openvdb::Coord( 500, 300, 200), 1.0f);

        tree1.setValue(openvdb::Coord(   8,  11,  11), 2.0f);
        tree1.setValue(openvdb::Coord( 500, 300, 200), 1.0f);
        CPPUNIT_ASSERT_EQUAL( openvdb::Index64(1), tree0.activeVoxelCount() );
        CPPUNIT_ASSERT_EQUAL( openvdb::Index64(2), tree1.activeVoxelCount() );

        CPPUNIT_ASSERT( tree0.isValueOn(openvdb::Coord( 500, 300, 200)));
        CPPUNIT_ASSERT( tree1.isValueOn(openvdb::Coord( 500, 300, 200)));
        CPPUNIT_ASSERT( tree1.isValueOn(openvdb::Coord(   8,  11,  11)));

        tree1.topologyDifference(tree0);

        CPPUNIT_ASSERT_EQUAL( openvdb::Index64(1), tree1.activeVoxelCount() );
        CPPUNIT_ASSERT( tree0.isValueOn(openvdb::Coord( 500, 300, 200)));
        CPPUNIT_ASSERT(!tree1.isValueOn(openvdb::Coord( 500, 300, 200)));
        CPPUNIT_ASSERT( tree1.isValueOn(openvdb::Coord(   8,  11,  11)));

        CPPUNIT_ASSERT(!tree1.empty());
        openvdb::tools::pruneInactive(tree1);
        CPPUNIT_ASSERT(!tree1.empty());
    }
    {//4 overlapping voxels
        const ValueType background=0.0f;
        openvdb::FloatTree tree0(background), tree1(background);
        tree0.setValue(openvdb::Coord( 500, 300, 200), 1.0f);
        tree0.setValue(openvdb::Coord( 400,  30,  20), 2.0f);
        tree0.setValue(openvdb::Coord(   8,  11,  11), 3.0f);
        CPPUNIT_ASSERT_EQUAL(openvdb::Index64(3), tree0.activeVoxelCount());
        CPPUNIT_ASSERT_EQUAL(openvdb::Index32(3), tree0.leafCount() );

        tree1.setValue(openvdb::Coord( 500, 301, 200), 4.0f);
        tree1.setValue(openvdb::Coord( 400,  30,  20), 5.0f);
        tree1.setValue(openvdb::Coord(   8,  11,  11), 6.0f);
        CPPUNIT_ASSERT_EQUAL(openvdb::Index64(3), tree1.activeVoxelCount());
        CPPUNIT_ASSERT_EQUAL(openvdb::Index32(3), tree1.leafCount() );

        tree1.topologyDifference(tree0);

        CPPUNIT_ASSERT_EQUAL( openvdb::Index32(3), tree1.leafCount() );
        CPPUNIT_ASSERT_EQUAL( openvdb::Index64(1), tree1.activeVoxelCount() );
        CPPUNIT_ASSERT(!tree1.empty());
        openvdb::tools::pruneInactive(tree1);
        CPPUNIT_ASSERT(!tree1.empty());
        CPPUNIT_ASSERT_EQUAL( openvdb::Index32(1), tree1.leafCount() );
        CPPUNIT_ASSERT_EQUAL( openvdb::Index64(1), tree1.activeVoxelCount() );
    }
    {//passive tile
        const ValueType background=0.0f;
        const openvdb::Index64 dim = openvdb::FloatTree::RootNodeType::ChildNodeType::DIM;
        openvdb::FloatTree tree0(background), tree1(background);
        tree0.fill(openvdb::CoordBBox(openvdb::Coord(0),openvdb::Coord(dim-1)),2.0f, false);
        CPPUNIT_ASSERT_EQUAL(openvdb::Index64(0), tree0.activeVoxelCount());
        CPPUNIT_ASSERT(!tree0.hasActiveTiles());
        CPPUNIT_ASSERT_EQUAL(openvdb::Index64(0), tree0.root().onTileCount());
        CPPUNIT_ASSERT_EQUAL(openvdb::Index32(0), tree0.leafCount() );

        tree1.setValue(openvdb::Coord( 500, 301, 200), 4.0f);
        tree1.setValue(openvdb::Coord( 400,  30,  20), 5.0f);
        tree1.setValue(openvdb::Coord( dim,  11,  11), 6.0f);
        CPPUNIT_ASSERT_EQUAL(openvdb::Index64(3), tree1.activeVoxelCount());
        CPPUNIT_ASSERT(!tree1.hasActiveTiles());
        CPPUNIT_ASSERT_EQUAL(openvdb::Index32(3), tree1.leafCount() );

        tree1.topologyDifference(tree0);

        CPPUNIT_ASSERT_EQUAL( openvdb::Index32(3), tree1.leafCount() );
        CPPUNIT_ASSERT_EQUAL( openvdb::Index64(3), tree1.activeVoxelCount() );
        CPPUNIT_ASSERT(!tree1.empty());
        openvdb::tools::pruneInactive(tree1);
        CPPUNIT_ASSERT_EQUAL( openvdb::Index32(3), tree1.leafCount() );
        CPPUNIT_ASSERT_EQUAL( openvdb::Index64(3), tree1.activeVoxelCount() );
        CPPUNIT_ASSERT(!tree1.empty());
    }
    {//active tile
        const ValueType background=0.0f;
        const openvdb::Index64 dim = openvdb::FloatTree::RootNodeType::ChildNodeType::DIM;
        openvdb::FloatTree tree0(background), tree1(background);
        tree1.fill(openvdb::CoordBBox(openvdb::Coord(0),openvdb::Coord(dim-1)),2.0f, true);
        CPPUNIT_ASSERT_EQUAL(dim*dim*dim, tree1.activeVoxelCount());
        CPPUNIT_ASSERT(tree1.hasActiveTiles());
        CPPUNIT_ASSERT_EQUAL(openvdb::Index64(1), tree1.root().onTileCount());
        CPPUNIT_ASSERT_EQUAL(openvdb::Index32(0), tree0.leafCount() );

        tree0.setValue(openvdb::Coord( 500, 301, 200), 4.0f);
        tree0.setValue(openvdb::Coord( 400,  30,  20), 5.0f);
        tree0.setValue(openvdb::Coord( int(dim),  11,  11), 6.0f);
        CPPUNIT_ASSERT(!tree0.hasActiveTiles());
        CPPUNIT_ASSERT_EQUAL(openvdb::Index64(3), tree0.activeVoxelCount());
        CPPUNIT_ASSERT_EQUAL(openvdb::Index32(3), tree0.leafCount() );
        CPPUNIT_ASSERT( tree0.isValueOn(openvdb::Coord( int(dim),  11,  11)));
        CPPUNIT_ASSERT(!tree1.isValueOn(openvdb::Coord( int(dim),  11,  11)));

        tree1.topologyDifference(tree0);

        CPPUNIT_ASSERT(tree1.root().onTileCount() > 1);
        CPPUNIT_ASSERT_EQUAL( dim*dim*dim - 2, tree1.activeVoxelCount() );
        CPPUNIT_ASSERT(!tree1.empty());
        openvdb::tools::pruneInactive(tree1);
        CPPUNIT_ASSERT_EQUAL( dim*dim*dim - 2, tree1.activeVoxelCount() );
        CPPUNIT_ASSERT(!tree1.empty());
    }
    {//active tile
        const ValueType background=0.0f;
        const openvdb::Index64 dim = openvdb::FloatTree::RootNodeType::ChildNodeType::DIM;
        openvdb::FloatTree tree0(background), tree1(background);
        tree1.fill(openvdb::CoordBBox(openvdb::Coord(0),openvdb::Coord(dim-1)),2.0f, true);
        CPPUNIT_ASSERT_EQUAL(dim*dim*dim, tree1.activeVoxelCount());
        CPPUNIT_ASSERT(tree1.hasActiveTiles());
        CPPUNIT_ASSERT_EQUAL(openvdb::Index64(1), tree1.root().onTileCount());
        CPPUNIT_ASSERT_EQUAL(openvdb::Index32(0), tree0.leafCount() );

        tree0.setValue(openvdb::Coord( 500, 301, 200), 4.0f);
        tree0.setValue(openvdb::Coord( 400,  30,  20), 5.0f);
        tree0.setValue(openvdb::Coord( dim,  11,  11), 6.0f);
        CPPUNIT_ASSERT(!tree0.hasActiveTiles());
        CPPUNIT_ASSERT_EQUAL(openvdb::Index64(3), tree0.activeVoxelCount());
        CPPUNIT_ASSERT_EQUAL(openvdb::Index32(3), tree0.leafCount() );

        tree0.topologyDifference(tree1);

        CPPUNIT_ASSERT_EQUAL( openvdb::Index32(1), tree0.leafCount() );
        CPPUNIT_ASSERT_EQUAL( openvdb::Index64(1), tree0.activeVoxelCount() );
        CPPUNIT_ASSERT(!tree0.empty());
        openvdb::tools::pruneInactive(tree0);
        CPPUNIT_ASSERT_EQUAL( openvdb::Index32(1), tree0.leafCount() );
        CPPUNIT_ASSERT_EQUAL( openvdb::Index64(1), tree0.activeVoxelCount() );
        CPPUNIT_ASSERT(!tree1.empty());
    }
    {// use tree with different voxel type
        ValueType background=5.0f;
        openvdb::FloatTree tree0(background), tree1(background), tree2(background);
        CPPUNIT_ASSERT(tree2.empty());
        // tree0 = tree1.topologyIntersection(tree2)
        tree0.setValue(openvdb::Coord( 5, 10, 20),0.0f);
        tree0.setValue(openvdb::Coord(-5, 10,-20),0.1f);
        tree0.setValue(openvdb::Coord( 5,-10,-20),0.2f);
        tree0.setValue(openvdb::Coord(-5,-10,-20),0.3f);

        tree1.setValue(openvdb::Coord( 5, 10, 20),0.0f);
        tree1.setValue(openvdb::Coord(-5, 10,-20),0.1f);
        tree1.setValue(openvdb::Coord( 5,-10,-20),0.2f);
        tree1.setValue(openvdb::Coord(-5,-10,-20),0.3f);

        tree2.setValue(openvdb::Coord( 5, 10, 20),0.4f);
        tree2.setValue(openvdb::Coord(-5, 10,-20),0.5f);
        tree2.setValue(openvdb::Coord( 5,-10,-20),0.6f);
        tree2.setValue(openvdb::Coord(-5,-10,-20),0.7f);

        tree2.setValue(openvdb::Coord(-5000, 2000,-3000),4.5678f);
        tree2.setValue(openvdb::Coord( 5000,-2000,-3000),4.5678f);
        tree2.setValue(openvdb::Coord(-5000,-2000, 3000),4.5678f);

        openvdb::FloatTree tree1_copy(tree1);

        // tree3 has the same topology as tree2 but a different value type
        const openvdb::Vec3f background2(1.0f,3.4f,6.0f), vec_val(3.1f,5.3f,-9.5f);
        openvdb::Vec3fTree tree3(background2);
        for (openvdb::FloatTree::ValueOnCIter iter = tree2.cbeginValueOn(); iter; ++iter) {
            tree3.setValue(iter.getCoord(), vec_val);
        }

        CPPUNIT_ASSERT_EQUAL(openvdb::Index32(4), tree0.leafCount());
        CPPUNIT_ASSERT_EQUAL(openvdb::Index32(4), tree1.leafCount());
        CPPUNIT_ASSERT_EQUAL(openvdb::Index32(7), tree2.leafCount());
        CPPUNIT_ASSERT_EQUAL(openvdb::Index32(7), tree3.leafCount());


        //tree1.topologyInterection(tree2);//should make tree1 = tree0
        tree1.topologyIntersection(tree3);//should make tree1 = tree0

        CPPUNIT_ASSERT(tree0.leafCount()==tree1.leafCount());
        CPPUNIT_ASSERT(tree0.nonLeafCount()==tree1.nonLeafCount());
        CPPUNIT_ASSERT(tree0.activeLeafVoxelCount()==tree1.activeLeafVoxelCount());
        CPPUNIT_ASSERT(tree0.inactiveLeafVoxelCount()==tree1.inactiveLeafVoxelCount());
        CPPUNIT_ASSERT(tree0.activeVoxelCount()==tree1.activeVoxelCount());
        CPPUNIT_ASSERT(tree0.inactiveVoxelCount()==tree1.inactiveVoxelCount());
        CPPUNIT_ASSERT(tree1.hasSameTopology(tree0));
        CPPUNIT_ASSERT(tree0.hasSameTopology(tree1));

        for (openvdb::FloatTree::ValueOnCIter iter = tree0.cbeginValueOn(); iter; ++iter) {
            const openvdb::Coord p = iter.getCoord();
            CPPUNIT_ASSERT(tree1.isValueOn(p));
            CPPUNIT_ASSERT(tree2.isValueOn(p));
            CPPUNIT_ASSERT(tree3.isValueOn(p));
            CPPUNIT_ASSERT(tree1_copy.isValueOn(p));
            ASSERT_DOUBLES_EXACTLY_EQUAL(*iter,tree1.getValue(p));
        }
        for (openvdb::FloatTree::ValueOnCIter iter = tree1_copy.cbeginValueOn(); iter; ++iter) {
            CPPUNIT_ASSERT(tree1.isValueOn(iter.getCoord()));
            ASSERT_DOUBLES_EXACTLY_EQUAL(*iter,tree1.getValue(iter.getCoord()));
        }
        for (openvdb::FloatTree::ValueOnCIter iter = tree1.cbeginValueOn(); iter; ++iter) {
            const openvdb::Coord p = iter.getCoord();
            CPPUNIT_ASSERT(tree0.isValueOn(p));
            CPPUNIT_ASSERT(tree2.isValueOn(p));
            CPPUNIT_ASSERT(tree3.isValueOn(p));
            CPPUNIT_ASSERT(tree1_copy.isValueOn(p));
            ASSERT_DOUBLES_EXACTLY_EQUAL(*iter,tree0.getValue(p));
        }
    }
    {// test overlapping spheres
        const float background=5.0f, R0=10.0f, R1=5.6f;
        const openvdb::Vec3f C0(35.0f, 30.0f, 40.0f), C1(22.3f, 30.5f, 31.0f);
        const openvdb::Coord dim(32, 32, 32);
        openvdb::FloatGrid grid0(background);
        openvdb::FloatGrid grid1(background);
        unittest_util::makeSphere<openvdb::FloatGrid>(dim, C0, R0, grid0,
            1.0f, unittest_util::SPHERE_SPARSE_NARROW_BAND);
        unittest_util::makeSphere<openvdb::FloatGrid>(dim, C1, R1, grid1,
            1.0f, unittest_util::SPHERE_SPARSE_NARROW_BAND);
        openvdb::FloatTree& tree0 = grid0.tree();
        openvdb::FloatTree& tree1 = grid1.tree();
        openvdb::FloatTree tree0_copy(tree0);

        tree0.topologyDifference(tree1);

        const openvdb::Index64 n0 = tree0_copy.activeVoxelCount();
        const openvdb::Index64 n  = tree0.activeVoxelCount();

        CPPUNIT_ASSERT( n < n0 );

        for (openvdb::FloatTree::ValueOnCIter iter = tree0.cbeginValueOn(); iter; ++iter) {
            const openvdb::Coord p = iter.getCoord();
            CPPUNIT_ASSERT(tree1.isValueOff(p));
            CPPUNIT_ASSERT(tree0_copy.isValueOn(p));
            ASSERT_DOUBLES_EXACTLY_EQUAL(*iter, tree0_copy.getValue(p));
        }
    }
} // testTopologyDifference


////////////////////////////////////////


void
TestTree::testFill()
{
    // Use a custom tree configuration to ensure we flood-fill at all levels!
    using LeafT = openvdb::tree::LeafNode<float,2>;//4^3
    using InternalT = openvdb::tree::InternalNode<LeafT,2>;//4^3
    using RootT = openvdb::tree::RootNode<InternalT>;// child nodes are 16^3
    using TreeT = openvdb::tree::Tree<RootT>;

    const float outside = 2.0f, inside = -outside;
    const openvdb::CoordBBox
        bbox{openvdb::Coord{-3, -50, 30}, openvdb::Coord{13, 11, 323}},
        otherBBox{openvdb::Coord{400, 401, 402}, openvdb::Coord{600}};

    {// sparse fill
         openvdb::Grid<TreeT>::Ptr grid = openvdb::Grid<TreeT>::create(outside);
         TreeT& tree = grid->tree();
         CPPUNIT_ASSERT(!tree.hasActiveTiles());
         CPPUNIT_ASSERT_EQUAL(openvdb::Index64(0), tree.activeVoxelCount());
         for (openvdb::CoordBBox::Iterator<true> ijk(bbox); ijk; ++ijk) {
             ASSERT_DOUBLES_EXACTLY_EQUAL(outside, tree.getValue(*ijk));
         }
         tree.sparseFill(bbox, inside, /*active=*/true);
         CPPUNIT_ASSERT(tree.hasActiveTiles());
         CPPUNIT_ASSERT_EQUAL(openvdb::Index64(bbox.volume()), tree.activeVoxelCount());
          for (openvdb::CoordBBox::Iterator<true> ijk(bbox); ijk; ++ijk) {
             ASSERT_DOUBLES_EXACTLY_EQUAL(inside, tree.getValue(*ijk));
         }
    }
    {// dense fill
         openvdb::Grid<TreeT>::Ptr grid = openvdb::Grid<TreeT>::create(outside);
         TreeT& tree = grid->tree();
         CPPUNIT_ASSERT(!tree.hasActiveTiles());
         CPPUNIT_ASSERT_EQUAL(openvdb::Index64(0), tree.activeVoxelCount());
         for (openvdb::CoordBBox::Iterator<true> ijk(bbox); ijk; ++ijk) {
             ASSERT_DOUBLES_EXACTLY_EQUAL(outside, tree.getValue(*ijk));
         }

         // Add some active tiles.
         tree.sparseFill(otherBBox, inside, /*active=*/true);
         CPPUNIT_ASSERT(tree.hasActiveTiles());
         CPPUNIT_ASSERT_EQUAL(otherBBox.volume(), tree.activeVoxelCount());

         tree.denseFill(bbox, inside, /*active=*/true);

         // In OpenVDB 4.0.0 and earlier, denseFill() densified active tiles
         // throughout the tree.  Verify that it no longer does that.
         CPPUNIT_ASSERT(tree.hasActiveTiles()); // i.e., otherBBox

         CPPUNIT_ASSERT_EQUAL(bbox.volume() + otherBBox.volume(), tree.activeVoxelCount());
         for (openvdb::CoordBBox::Iterator<true> ijk(bbox); ijk; ++ijk) {
             ASSERT_DOUBLES_EXACTLY_EQUAL(inside, tree.getValue(*ijk));
         }

         tree.clear();
         CPPUNIT_ASSERT(!tree.hasActiveTiles());
         tree.sparseFill(otherBBox, inside, /*active=*/true);
         CPPUNIT_ASSERT(tree.hasActiveTiles());
         tree.denseFill(bbox, inside, /*active=*/false);
         CPPUNIT_ASSERT(tree.hasActiveTiles()); // i.e., otherBBox
         CPPUNIT_ASSERT_EQUAL(otherBBox.volume(), tree.activeVoxelCount());

         // In OpenVDB 4.0.0 and earlier, denseFill() filled sparsely if given
         // an inactive fill value.  Verify that it now fills densely.
         const int leafDepth = int(tree.treeDepth()) - 1;
         for (openvdb::CoordBBox::Iterator<true> ijk(bbox); ijk; ++ijk) {
             CPPUNIT_ASSERT_EQUAL(leafDepth, tree.getValueDepth(*ijk));
             ASSERT_DOUBLES_EXACTLY_EQUAL(inside, tree.getValue(*ijk));
         }
    }

}// testFill

void
TestTree::testSignedFloodFill()
{
    // Use a custom tree configuration to ensure we flood-fill at all levels!
    using LeafT = openvdb::tree::LeafNode<float,2>;//4^3
    using InternalT = openvdb::tree::InternalNode<LeafT,2>;//4^3
    using RootT = openvdb::tree::RootNode<InternalT>;// child nodes are 16^3
    using TreeT = openvdb::tree::Tree<RootT>;

    const float outside = 2.0f, inside = -outside, radius = 20.0f;

    {//first test flood filling of a leaf node

        const LeafT::ValueType fill0=5, fill1=-fill0;
        openvdb::tools::SignedFloodFillOp<TreeT> sff(fill0, fill1);

        int D = LeafT::dim(), C=D/2;
        openvdb::Coord origin(0,0,0), left(0,0,C-1), right(0,0,C);
        LeafT leaf(origin,fill0);
        for (int i=0; i<D; ++i) {
            left[0]=right[0]=i;
            for (int j=0; j<D; ++j) {
                left[1]=right[1]=j;
                leaf.setValueOn(left,fill0);
                leaf.setValueOn(right,fill1);
            }
        }
        const openvdb::Coord first(0,0,0), last(D-1,D-1,D-1);
        CPPUNIT_ASSERT(!leaf.isValueOn(first));
        CPPUNIT_ASSERT(!leaf.isValueOn(last));
        CPPUNIT_ASSERT_EQUAL(fill0, leaf.getValue(first));
        CPPUNIT_ASSERT_EQUAL(fill0, leaf.getValue(last));

        sff(leaf);

        CPPUNIT_ASSERT(!leaf.isValueOn(first));
        CPPUNIT_ASSERT(!leaf.isValueOn(last));
        CPPUNIT_ASSERT_EQUAL(fill0, leaf.getValue(first));
        CPPUNIT_ASSERT_EQUAL(fill1, leaf.getValue(last));
    }

    openvdb::Grid<TreeT>::Ptr grid = openvdb::Grid<TreeT>::create(outside);
    TreeT& tree = grid->tree();
    const RootT& root = tree.root();
    const openvdb::Coord dim(3*16, 3*16, 3*16);
    const openvdb::Coord C(16+8,16+8,16+8);

    CPPUNIT_ASSERT(!tree.isValueOn(C));
    CPPUNIT_ASSERT(root.getTableSize()==0);

    //make narrow band of sphere without setting sign for the background values!
    openvdb::Grid<TreeT>::Accessor acc = grid->getAccessor();
    const openvdb::Vec3f center(static_cast<float>(C[0]),
                                static_cast<float>(C[1]),
                                static_cast<float>(C[2]));
    openvdb::Coord xyz;
    for (xyz[0]=0; xyz[0]<dim[0]; ++xyz[0]) {
        for (xyz[1]=0; xyz[1]<dim[1]; ++xyz[1]) {
            for (xyz[2]=0; xyz[2]<dim[2]; ++xyz[2]) {
                const openvdb::Vec3R p =  grid->transform().indexToWorld(xyz);
                const float dist = float((p-center).length() - radius);
                if (fabs(dist) > outside) continue;
                acc.setValue(xyz, dist);
            }
        }
    }
    // Check narrow band with incorrect background
    const size_t size_before = root.getTableSize();
    CPPUNIT_ASSERT(size_before>0);
    CPPUNIT_ASSERT(!tree.isValueOn(C));
    ASSERT_DOUBLES_EXACTLY_EQUAL(outside,tree.getValue(C));
    for (xyz[0]=0; xyz[0]<dim[0]; ++xyz[0]) {
        for (xyz[1]=0; xyz[1]<dim[1]; ++xyz[1]) {
            for (xyz[2]=0; xyz[2]<dim[2]; ++xyz[2]) {
                const openvdb::Vec3R p =  grid->transform().indexToWorld(xyz);
                const float dist = float((p-center).length() - radius);
                const float val  =  acc.getValue(xyz);
                if (dist < inside) {
                    ASSERT_DOUBLES_EXACTLY_EQUAL( val, outside);
                } else if (dist>outside) {
                    ASSERT_DOUBLES_EXACTLY_EQUAL( val, outside);
                } else {
                    ASSERT_DOUBLES_EXACTLY_EQUAL( val, dist   );
                }
            }
        }
    }

    CPPUNIT_ASSERT(tree.getValueDepth(C) == -1);//i.e. background value
    openvdb::tools::signedFloodFill(tree);
    CPPUNIT_ASSERT(tree.getValueDepth(C) ==  0);//added inside tile to root

    // Check narrow band with correct background
    for (xyz[0]=0; xyz[0]<dim[0]; ++xyz[0]) {
        for (xyz[1]=0; xyz[1]<dim[1]; ++xyz[1]) {
            for (xyz[2]=0; xyz[2]<dim[2]; ++xyz[2]) {
                const openvdb::Vec3R p =  grid->transform().indexToWorld(xyz);
                const float dist = float((p-center).length() - radius);
                const float val  =  acc.getValue(xyz);
                if (dist < inside) {
                    ASSERT_DOUBLES_EXACTLY_EQUAL( val, inside);
                } else if (dist>outside) {
                    ASSERT_DOUBLES_EXACTLY_EQUAL( val, outside);
                } else {
                    ASSERT_DOUBLES_EXACTLY_EQUAL( val, dist   );
                }
            }
        }
    }

    CPPUNIT_ASSERT(root.getTableSize()>size_before);//added inside root tiles
    CPPUNIT_ASSERT(!tree.isValueOn(C));
    ASSERT_DOUBLES_EXACTLY_EQUAL(inside,tree.getValue(C));
}


void
TestTree::testPruneInactive()
{
    using openvdb::Coord;
    using openvdb::Index32;
    using openvdb::Index64;

    const float background = 5.0;

    openvdb::FloatTree tree(background);

    // Verify that the newly-constructed tree is empty and that pruning it has no effect.
    CPPUNIT_ASSERT(tree.empty());
    openvdb::tools::prune(tree);
    CPPUNIT_ASSERT(tree.empty());
    openvdb::tools::pruneInactive(tree);
    CPPUNIT_ASSERT(tree.empty());

    // Set some active values.
    tree.setValue(Coord(-5, 10, 20), 0.1f);
    tree.setValue(Coord(-5,-10, 20), 0.4f);
    tree.setValue(Coord(-5, 10,-20), 0.5f);
    tree.setValue(Coord(-5,-10,-20), 0.7f);
    tree.setValue(Coord( 5, 10, 20), 0.0f);
    tree.setValue(Coord( 5,-10, 20), 0.2f);
    tree.setValue(Coord( 5,-10,-20), 0.6f);
    tree.setValue(Coord( 5, 10,-20), 0.3f);
    // Verify that the tree has the expected numbers of active voxels and leaf nodes.
    CPPUNIT_ASSERT_EQUAL(Index64(8), tree.activeVoxelCount());
    CPPUNIT_ASSERT_EQUAL(Index32(8), tree.leafCount());

    // Verify that prune() has no effect, since the values are all different.
    openvdb::tools::prune(tree);
    CPPUNIT_ASSERT_EQUAL(Index64(8), tree.activeVoxelCount());
    CPPUNIT_ASSERT_EQUAL(Index32(8), tree.leafCount());
    // Verify that pruneInactive() has no effect, since the values are active.
    openvdb::tools::pruneInactive(tree);
    CPPUNIT_ASSERT_EQUAL(Index64(8), tree.activeVoxelCount());
    CPPUNIT_ASSERT_EQUAL(Index32(8), tree.leafCount());

    // Make some of the active values inactive, without changing their values.
    tree.setValueOff(Coord(-5, 10, 20));
    tree.setValueOff(Coord(-5,-10, 20));
    tree.setValueOff(Coord(-5, 10,-20));
    tree.setValueOff(Coord(-5,-10,-20));
    CPPUNIT_ASSERT_EQUAL(Index64(4), tree.activeVoxelCount());
    CPPUNIT_ASSERT_EQUAL(Index32(8), tree.leafCount());
    // Verify that prune() has no effect, since the values are still different.
    openvdb::tools::prune(tree);
    CPPUNIT_ASSERT_EQUAL(Index64(4), tree.activeVoxelCount());
    CPPUNIT_ASSERT_EQUAL(Index32(8), tree.leafCount());
    // Verify that pruneInactive() prunes the nodes containing only inactive voxels.
    openvdb::tools::pruneInactive(tree);
    CPPUNIT_ASSERT_EQUAL(Index64(4), tree.activeVoxelCount());
    CPPUNIT_ASSERT_EQUAL(Index32(4), tree.leafCount());

    // Make all of the active values inactive, without changing their values.
    tree.setValueOff(Coord( 5, 10, 20));
    tree.setValueOff(Coord( 5,-10, 20));
    tree.setValueOff(Coord( 5,-10,-20));
    tree.setValueOff(Coord( 5, 10,-20));
    CPPUNIT_ASSERT_EQUAL(Index64(0), tree.activeVoxelCount());
    CPPUNIT_ASSERT_EQUAL(Index32(4), tree.leafCount());
    // Verify that prune() has no effect, since the values are still different.
    openvdb::tools::prune(tree);
    CPPUNIT_ASSERT_EQUAL(Index64(0), tree.activeVoxelCount());
    CPPUNIT_ASSERT_EQUAL(Index32(4), tree.leafCount());
    // Verify that pruneInactive() prunes all of the remaining leaf nodes.
    openvdb::tools::pruneInactive(tree);
    CPPUNIT_ASSERT(tree.empty());
}

void
TestTree::testPruneLevelSet()
{
    const float background=10.0f, R=5.6f;
    const openvdb::Vec3f C(12.3f, 15.5f, 10.0f);
    const openvdb::Coord dim(32, 32, 32);

    openvdb::FloatGrid grid(background);
    unittest_util::makeSphere<openvdb::FloatGrid>(dim, C, R, grid,
                                                  1.0f, unittest_util::SPHERE_SPARSE_NARROW_BAND);
    openvdb::FloatTree& tree = grid.tree();

    openvdb::Index64 count = 0;
    openvdb::Coord xyz;
    for (xyz[0]=0; xyz[0]<dim[0]; ++xyz[0]) {
        for (xyz[1]=0; xyz[1]<dim[1]; ++xyz[1]) {
            for (xyz[2]=0; xyz[2]<dim[2]; ++xyz[2]) {
                if (fabs(tree.getValue(xyz))<background) ++count;
            }
        }
    }

    const openvdb::Index32 leafCount = tree.leafCount();
    CPPUNIT_ASSERT_EQUAL(tree.activeVoxelCount(), count);
    CPPUNIT_ASSERT_EQUAL(tree.activeLeafVoxelCount(), count);

    openvdb::Index64 removed = 0;
    const float new_width = background - 9.0f;

    // This version is fast since it only visits voxel and avoids
    // random access to set the voxels off.
    using VoxelOnIter = openvdb::FloatTree::LeafNodeType::ValueOnIter;
    for (openvdb::FloatTree::LeafIter lIter = tree.beginLeaf(); lIter; ++lIter) {
        for (VoxelOnIter vIter = lIter->beginValueOn(); vIter; ++vIter) {
            if (fabs(*vIter)<new_width) continue;
            lIter->setValueOff(vIter.pos(), *vIter > 0.0f ? background : -background);
            ++removed;
        }
    }
    // The following version is slower since it employs
    // FloatTree::ValueOnIter that visits both tiles and voxels and
    // also uses random acceess to set the voxels off.
    /*
      for (openvdb::FloatTree::ValueOnIter i = tree.beginValueOn(); i; ++i) {
      if (fabs(*i)<new_width) continue;
      tree.setValueOff(i.getCoord(), *i > 0.0f ? background : -background);
      ++removed2;
      }
    */

    CPPUNIT_ASSERT_EQUAL(leafCount, tree.leafCount());
    //std::cerr << "Leaf count=" << tree.leafCount() << std::endl;
    CPPUNIT_ASSERT_EQUAL(tree.activeVoxelCount(), count-removed);
    CPPUNIT_ASSERT_EQUAL(tree.activeLeafVoxelCount(), count-removed);

    openvdb::tools::pruneLevelSet(tree);

    CPPUNIT_ASSERT(tree.leafCount() < leafCount);
    //std::cerr << "Leaf count=" << tree.leafCount() << std::endl;
    CPPUNIT_ASSERT_EQUAL(tree.activeVoxelCount(), count-removed);
    CPPUNIT_ASSERT_EQUAL(tree.activeLeafVoxelCount(), count-removed);

    openvdb::FloatTree::ValueOnCIter i = tree.cbeginValueOn();
    for (; i; ++i) CPPUNIT_ASSERT( *i < new_width);

    for (xyz[0]=0; xyz[0]<dim[0]; ++xyz[0]) {
        for (xyz[1]=0; xyz[1]<dim[1]; ++xyz[1]) {
            for (xyz[2]=0; xyz[2]<dim[2]; ++xyz[2]) {
                const float val = tree.getValue(xyz);
                if (fabs(val)<new_width)
                    CPPUNIT_ASSERT(tree.isValueOn(xyz));
                else if (val < 0.0f) {
                    CPPUNIT_ASSERT(tree.isValueOff(xyz));
                    ASSERT_DOUBLES_EXACTLY_EQUAL( -background, val );
                } else {
                    CPPUNIT_ASSERT(tree.isValueOff(xyz));
                    ASSERT_DOUBLES_EXACTLY_EQUAL(  background, val );
                }
            }
        }
    }
}


void
TestTree::testTouchLeaf()
{
    const float background=10.0f;
    const openvdb::Coord xyz(-20,30,10);
    {// test tree
        openvdb::FloatTree::Ptr tree(new openvdb::FloatTree(background));
        CPPUNIT_ASSERT_EQUAL(-1, tree->getValueDepth(xyz));
        CPPUNIT_ASSERT_EQUAL( 0, int(tree->leafCount()));
        CPPUNIT_ASSERT(tree->touchLeaf(xyz) != nullptr);
        CPPUNIT_ASSERT_EQUAL( 3, tree->getValueDepth(xyz));
        CPPUNIT_ASSERT_EQUAL( 1, int(tree->leafCount()));
        CPPUNIT_ASSERT(!tree->isValueOn(xyz));
        ASSERT_DOUBLES_EXACTLY_EQUAL(background, tree->getValue(xyz));
    }
    {// test accessor
        openvdb::FloatTree::Ptr tree(new openvdb::FloatTree(background));
        openvdb::tree::ValueAccessor<openvdb::FloatTree> acc(*tree);
        CPPUNIT_ASSERT_EQUAL(-1, acc.getValueDepth(xyz));
        CPPUNIT_ASSERT_EQUAL( 0, int(tree->leafCount()));
        CPPUNIT_ASSERT(acc.touchLeaf(xyz) != nullptr);
        CPPUNIT_ASSERT_EQUAL( 3, tree->getValueDepth(xyz));
        CPPUNIT_ASSERT_EQUAL( 1, int(tree->leafCount()));
        CPPUNIT_ASSERT(!acc.isValueOn(xyz));
        ASSERT_DOUBLES_EXACTLY_EQUAL(background, acc.getValue(xyz));
    }
}


void
TestTree::testProbeLeaf()
{
    const float background=10.0f, value = 2.0f;
    const openvdb::Coord xyz(-20,30,10);
    {// test Tree::probeLeaf
        openvdb::FloatTree::Ptr tree(new openvdb::FloatTree(background));
        CPPUNIT_ASSERT_EQUAL(-1, tree->getValueDepth(xyz));
        CPPUNIT_ASSERT_EQUAL( 0, int(tree->leafCount()));
        CPPUNIT_ASSERT(tree->probeLeaf(xyz) == nullptr);
        CPPUNIT_ASSERT_EQUAL(-1, tree->getValueDepth(xyz));
        CPPUNIT_ASSERT_EQUAL( 0, int(tree->leafCount()));
        tree->setValue(xyz, value);
        CPPUNIT_ASSERT_EQUAL( 3, tree->getValueDepth(xyz));
        CPPUNIT_ASSERT_EQUAL( 1, int(tree->leafCount()));
        CPPUNIT_ASSERT(tree->probeLeaf(xyz) != nullptr);
        CPPUNIT_ASSERT_EQUAL( 3, tree->getValueDepth(xyz));
        CPPUNIT_ASSERT_EQUAL( 1, int(tree->leafCount()));
        CPPUNIT_ASSERT(tree->isValueOn(xyz));
        ASSERT_DOUBLES_EXACTLY_EQUAL(value, tree->getValue(xyz));
    }
    {// test Tree::probeConstLeaf
        const openvdb::FloatTree tree1(background);
        CPPUNIT_ASSERT_EQUAL(-1, tree1.getValueDepth(xyz));
        CPPUNIT_ASSERT_EQUAL( 0, int(tree1.leafCount()));
        CPPUNIT_ASSERT(tree1.probeConstLeaf(xyz) == nullptr);
        CPPUNIT_ASSERT_EQUAL(-1, tree1.getValueDepth(xyz));
        CPPUNIT_ASSERT_EQUAL( 0, int(tree1.leafCount()));
        openvdb::FloatTree tmp(tree1);
        tmp.setValue(xyz, value);
        const openvdb::FloatTree tree2(tmp);
        CPPUNIT_ASSERT_EQUAL( 3, tree2.getValueDepth(xyz));
        CPPUNIT_ASSERT_EQUAL( 1, int(tree2.leafCount()));
        CPPUNIT_ASSERT(tree2.probeConstLeaf(xyz) != nullptr);
        CPPUNIT_ASSERT_EQUAL( 3, tree2.getValueDepth(xyz));
        CPPUNIT_ASSERT_EQUAL( 1, int(tree2.leafCount()));
        CPPUNIT_ASSERT(tree2.isValueOn(xyz));
        ASSERT_DOUBLES_EXACTLY_EQUAL(value, tree2.getValue(xyz));
    }
    {// test ValueAccessor::probeLeaf
        openvdb::FloatTree::Ptr tree(new openvdb::FloatTree(background));
        openvdb::tree::ValueAccessor<openvdb::FloatTree> acc(*tree);
        CPPUNIT_ASSERT_EQUAL(-1, acc.getValueDepth(xyz));
        CPPUNIT_ASSERT_EQUAL( 0, int(tree->leafCount()));
        CPPUNIT_ASSERT(acc.probeLeaf(xyz) == nullptr);
        CPPUNIT_ASSERT_EQUAL(-1, acc.getValueDepth(xyz));
        CPPUNIT_ASSERT_EQUAL( 0, int(tree->leafCount()));
        acc.setValue(xyz, value);
        CPPUNIT_ASSERT_EQUAL( 3, acc.getValueDepth(xyz));
        CPPUNIT_ASSERT_EQUAL( 1, int(tree->leafCount()));
        CPPUNIT_ASSERT(acc.probeLeaf(xyz) != nullptr);
        CPPUNIT_ASSERT_EQUAL( 3, acc.getValueDepth(xyz));
        CPPUNIT_ASSERT_EQUAL( 1, int(tree->leafCount()));
        CPPUNIT_ASSERT(acc.isValueOn(xyz));
        ASSERT_DOUBLES_EXACTLY_EQUAL(value, acc.getValue(xyz));
    }
    {// test ValueAccessor::probeConstLeaf
        const openvdb::FloatTree tree1(background);
        openvdb::tree::ValueAccessor<const openvdb::FloatTree> acc1(tree1);
        CPPUNIT_ASSERT_EQUAL(-1, acc1.getValueDepth(xyz));
        CPPUNIT_ASSERT_EQUAL( 0, int(tree1.leafCount()));
        CPPUNIT_ASSERT(acc1.probeConstLeaf(xyz) == nullptr);
        CPPUNIT_ASSERT_EQUAL(-1, acc1.getValueDepth(xyz));
        CPPUNIT_ASSERT_EQUAL( 0, int(tree1.leafCount()));
        openvdb::FloatTree tmp(tree1);
        tmp.setValue(xyz, value);
        const openvdb::FloatTree tree2(tmp);
        openvdb::tree::ValueAccessor<const openvdb::FloatTree> acc2(tree2);
        CPPUNIT_ASSERT_EQUAL( 3, acc2.getValueDepth(xyz));
        CPPUNIT_ASSERT_EQUAL( 1, int(tree2.leafCount()));
        CPPUNIT_ASSERT(acc2.probeConstLeaf(xyz) != nullptr);
        CPPUNIT_ASSERT_EQUAL( 3, acc2.getValueDepth(xyz));
        CPPUNIT_ASSERT_EQUAL( 1, int(tree2.leafCount()));
        CPPUNIT_ASSERT(acc2.isValueOn(xyz));
        ASSERT_DOUBLES_EXACTLY_EQUAL(value, acc2.getValue(xyz));
    }
}


void
TestTree::testAddLeaf()
{
    using namespace openvdb;

    using LeafT = FloatTree::LeafNodeType;

    const Coord ijk(100);
    FloatGrid grid;
    FloatTree& tree = grid.tree();

    tree.setValue(ijk, 5.0);
    const LeafT* oldLeaf = tree.probeLeaf(ijk);
    CPPUNIT_ASSERT(oldLeaf != nullptr);
    ASSERT_DOUBLES_EXACTLY_EQUAL(5.0, oldLeaf->getValue(ijk));

    LeafT* newLeaf = new LeafT;
    newLeaf->setOrigin(oldLeaf->origin());
    newLeaf->fill(3.0);

    tree.addLeaf(newLeaf);
    CPPUNIT_ASSERT_EQUAL(newLeaf, tree.probeLeaf(ijk));
    ASSERT_DOUBLES_EXACTLY_EQUAL(3.0, tree.getValue(ijk));
}


void
TestTree::testAddTile()
{
    using namespace openvdb;

    const Coord ijk(100);
    FloatGrid grid;
    FloatTree& tree = grid.tree();

    tree.setValue(ijk, 5.0);
    CPPUNIT_ASSERT(tree.probeLeaf(ijk) != nullptr);

    const Index lvl = FloatTree::DEPTH >> 1;
    OPENVDB_NO_UNREACHABLE_CODE_WARNING_BEGIN
    if (lvl > 0) tree.addTile(lvl,ijk, 3.0, /*active=*/true);
    else tree.addTile(1,ijk, 3.0, /*active=*/true);
    OPENVDB_NO_UNREACHABLE_CODE_WARNING_END

    CPPUNIT_ASSERT(tree.probeLeaf(ijk) == nullptr);
    ASSERT_DOUBLES_EXACTLY_EQUAL(3.0, tree.getValue(ijk));
}


struct BBoxOp
{
    std::vector<openvdb::CoordBBox> bbox;
    std::vector<openvdb::Index> level;

    // This method is required by Tree::visitActiveBBox
    // Since it will return false if LEVEL==0 it will never descent to
    // the active voxels. In other words the smallest BBoxes
    // correspond to LeafNodes or active tiles at LEVEL=1
    template<openvdb::Index LEVEL>
    inline bool descent() { return LEVEL>0; }

    // This method is required by Tree::visitActiveBBox
    template<openvdb::Index LEVEL>
    inline void operator()(const openvdb::CoordBBox &_bbox) {
        bbox.push_back(_bbox);
        level.push_back(LEVEL);
    }
};

void
TestTree::testProcessBBox()
{
    using openvdb::Coord;
    using openvdb::CoordBBox;
    //check two leaf nodes and two tiles at each level 1, 2 and 3
    const int size[4]={1<<3, 1<<3, 1<<(3+4), 1<<(3+4+5)};
    for (int level=0; level<=3; ++level) {
        openvdb::FloatTree tree;
        const int n = size[level];
        const CoordBBox bbox[]={CoordBBox::createCube(Coord(-n,-n,-n), n),
                                CoordBBox::createCube(Coord( 0, 0, 0), n)};
        if (level==0) {
            tree.setValue(Coord(-1,-2,-3), 1.0f);
            tree.setValue(Coord( 1, 2, 3), 1.0f);
        } else {
            tree.fill(bbox[0], 1.0f, true);
            tree.fill(bbox[1], 1.0f, true);
        }
        BBoxOp op;
        tree.visitActiveBBox(op);
        CPPUNIT_ASSERT_EQUAL(2, int(op.bbox.size()));

        for (int i=0; i<2; ++i) {
            //std::cerr <<"\nLevel="<<level<<" op.bbox["<<i<<"]="<<op.bbox[i]
            //          <<" op.level["<<i<<"]= "<<op.level[i]<<std::endl;
            CPPUNIT_ASSERT_EQUAL(level,int(op.level[i]));
            CPPUNIT_ASSERT(op.bbox[i] == bbox[i]);
        }
    }
}

void
TestTree::testGetNodes()
{
    //openvdb::util::CpuTimer timer;
    using openvdb::CoordBBox;
    using openvdb::Coord;
    using openvdb::Vec3f;
    using openvdb::FloatGrid;
    using openvdb::FloatTree;

    const Vec3f center(0.35f, 0.35f, 0.35f);
    const float radius = 0.15f;
    const int dim = 128, half_width = 5;
    const float voxel_size = 1.0f/dim;

    FloatGrid::Ptr grid = FloatGrid::create(/*background=*/half_width*voxel_size);
    FloatTree& tree = grid->tree();
    grid->setTransform(openvdb::math::Transform::createLinearTransform(/*voxel size=*/voxel_size));

    unittest_util::makeSphere<FloatGrid>(
        Coord(dim), center, radius, *grid, unittest_util::SPHERE_SPARSE_NARROW_BAND);
    const size_t leafCount = tree.leafCount();
    const size_t voxelCount = tree.activeVoxelCount();

    {//testing Tree::getNodes() with std::vector<T*>
        std::vector<openvdb::FloatTree::LeafNodeType*> array;
        CPPUNIT_ASSERT_EQUAL(size_t(0), array.size());
        //timer.start("\nstd::vector<T*> and Tree::getNodes()");
        tree.getNodes(array);
        //timer.stop();
        CPPUNIT_ASSERT_EQUAL(leafCount, array.size());
        CPPUNIT_ASSERT_EQUAL(leafCount, size_t(tree.leafCount()));
        size_t sum = 0;
        for (size_t i=0; i<array.size(); ++i) sum += array[i]->onVoxelCount();
        CPPUNIT_ASSERT_EQUAL(voxelCount, sum);
    }
    {//testing Tree::getNodes() with std::vector<const T*>
        std::vector<const openvdb::FloatTree::LeafNodeType*> array;
        CPPUNIT_ASSERT_EQUAL(size_t(0), array.size());
        //timer.start("\nstd::vector<const T*> and Tree::getNodes()");
        tree.getNodes(array);
        //timer.stop();
        CPPUNIT_ASSERT_EQUAL(leafCount, array.size());
        CPPUNIT_ASSERT_EQUAL(leafCount, size_t(tree.leafCount()));
        size_t sum = 0;
        for (size_t i=0; i<array.size(); ++i) sum += array[i]->onVoxelCount();
        CPPUNIT_ASSERT_EQUAL(voxelCount, sum);
    }
    {//testing Tree::getNodes() const with std::vector<const T*>
        std::vector<const openvdb::FloatTree::LeafNodeType*> array;
        CPPUNIT_ASSERT_EQUAL(size_t(0), array.size());
        //timer.start("\nstd::vector<const T*> and Tree::getNodes() const");
        const FloatTree& tmp = tree;
        tmp.getNodes(array);
        //timer.stop();
        CPPUNIT_ASSERT_EQUAL(leafCount, array.size());
        CPPUNIT_ASSERT_EQUAL(leafCount, size_t(tree.leafCount()));
        size_t sum = 0;
        for (size_t i=0; i<array.size(); ++i) sum += array[i]->onVoxelCount();
        CPPUNIT_ASSERT_EQUAL(voxelCount, sum);
    }
    {//testing Tree::getNodes() with std::vector<T*> and std::vector::reserve
        std::vector<openvdb::FloatTree::LeafNodeType*> array;
        CPPUNIT_ASSERT_EQUAL(size_t(0), array.size());
        //timer.start("\nstd::vector<T*>, std::vector::reserve and Tree::getNodes");
        array.reserve(tree.leafCount());
        tree.getNodes(array);
        //timer.stop();
        CPPUNIT_ASSERT_EQUAL(leafCount, array.size());
        CPPUNIT_ASSERT_EQUAL(leafCount, size_t(tree.leafCount()));
        size_t sum = 0;
        for (size_t i=0; i<array.size(); ++i) sum += array[i]->onVoxelCount();
        CPPUNIT_ASSERT_EQUAL(voxelCount, sum);
    }
    {//testing Tree::getNodes() with std::deque<T*>
        std::deque<const openvdb::FloatTree::LeafNodeType*> array;
        CPPUNIT_ASSERT_EQUAL(size_t(0), array.size());
        //timer.start("\nstd::deque<T*> and Tree::getNodes");
        tree.getNodes(array);
        //timer.stop();
        CPPUNIT_ASSERT_EQUAL(leafCount, array.size());
        CPPUNIT_ASSERT_EQUAL(leafCount, size_t(tree.leafCount()));
        size_t sum = 0;
        for (size_t i=0; i<array.size(); ++i) sum += array[i]->onVoxelCount();
        CPPUNIT_ASSERT_EQUAL(voxelCount, sum);
    }
    {//testing Tree::getNodes() with std::deque<T*>
        std::deque<const openvdb::FloatTree::RootNodeType::ChildNodeType*> array;
        CPPUNIT_ASSERT_EQUAL(size_t(0), array.size());
        //timer.start("\nstd::deque<T*> and Tree::getNodes");
        tree.getNodes(array);
        //timer.stop();
        CPPUNIT_ASSERT_EQUAL(size_t(1), array.size());
        CPPUNIT_ASSERT_EQUAL(leafCount, size_t(tree.leafCount()));
    }
    {//testing Tree::getNodes() with std::deque<T*>
        std::deque<const openvdb::FloatTree::RootNodeType::ChildNodeType::ChildNodeType*> array;
        CPPUNIT_ASSERT_EQUAL(size_t(0), array.size());
        //timer.start("\nstd::deque<T*> and Tree::getNodes");
        tree.getNodes(array);
        //timer.stop();
        CPPUNIT_ASSERT_EQUAL(size_t(1), array.size());
        CPPUNIT_ASSERT_EQUAL(leafCount, size_t(tree.leafCount()));
    }
    /*
    {//testing Tree::getNodes() with std::deque<T*> where T is not part of the tree configuration
        using NodeT = openvdb::tree::LeafNode<float, 5>;
        std::deque<const NodeT*> array;
        tree.getNodes(array);//should NOT compile since NodeT is not part of the FloatTree configuration
    }
    {//testing Tree::getNodes() const with std::deque<T*> where T is not part of the tree configuration
        using NodeT = openvdb::tree::LeafNode<float, 5>;
        std::deque<const NodeT*> array;
        const FloatTree& tmp = tree;
        tmp.getNodes(array);//should NOT compile since NodeT is not part of the FloatTree configuration
    }
    */
}// testGetNodes

void
TestTree::testStealNodes()
{
    //openvdb::util::CpuTimer timer;
    using openvdb::CoordBBox;
    using openvdb::Coord;
    using openvdb::Vec3f;
    using openvdb::FloatGrid;
    using openvdb::FloatTree;

    const Vec3f center(0.35f, 0.35f, 0.35f);
    const float radius = 0.15f;
    const int dim = 128, half_width = 5;
    const float voxel_size = 1.0f/dim;

    FloatGrid::Ptr grid = FloatGrid::create(/*background=*/half_width*voxel_size);
    const FloatTree& tree = grid->tree();
    grid->setTransform(openvdb::math::Transform::createLinearTransform(/*voxel size=*/voxel_size));

    unittest_util::makeSphere<FloatGrid>(
        Coord(dim), center, radius, *grid, unittest_util::SPHERE_SPARSE_NARROW_BAND);
    const size_t leafCount = tree.leafCount();
    const size_t voxelCount = tree.activeVoxelCount();

    {//testing Tree::stealNodes() with std::vector<T*>
        FloatTree tree2 = tree;
        std::vector<openvdb::FloatTree::LeafNodeType*> array;
        CPPUNIT_ASSERT_EQUAL(size_t(0), array.size());
        //timer.start("\nstd::vector<T*> and Tree::stealNodes()");
        tree2.stealNodes(array);
        //timer.stop();
        CPPUNIT_ASSERT_EQUAL(leafCount, array.size());
        CPPUNIT_ASSERT_EQUAL(size_t(0), size_t(tree2.leafCount()));
        size_t sum = 0;
        for (size_t i=0; i<array.size(); ++i) sum += array[i]->onVoxelCount();
        CPPUNIT_ASSERT_EQUAL(voxelCount, sum);
    }
    {//testing Tree::stealNodes() with std::vector<const T*>
        FloatTree tree2 = tree;
        std::vector<const openvdb::FloatTree::LeafNodeType*> array;
        CPPUNIT_ASSERT_EQUAL(size_t(0), array.size());
        //timer.start("\nstd::vector<const T*> and Tree::stealNodes()");
        tree2.stealNodes(array);
        //timer.stop();
        CPPUNIT_ASSERT_EQUAL(leafCount, array.size());
        CPPUNIT_ASSERT_EQUAL(size_t(0), size_t(tree2.leafCount()));
        size_t sum = 0;
        for (size_t i=0; i<array.size(); ++i) sum += array[i]->onVoxelCount();
        CPPUNIT_ASSERT_EQUAL(voxelCount, sum);
    }
    {//testing Tree::stealNodes() const with std::vector<const T*>
        FloatTree tree2 = tree;
        std::vector<const openvdb::FloatTree::LeafNodeType*> array;
        CPPUNIT_ASSERT_EQUAL(size_t(0), array.size());
        //timer.start("\nstd::vector<const T*> and Tree::stealNodes() const");
        tree2.stealNodes(array);
        //timer.stop();
        CPPUNIT_ASSERT_EQUAL(leafCount, array.size());
        CPPUNIT_ASSERT_EQUAL(size_t(0), size_t(tree2.leafCount()));
        size_t sum = 0;
        for (size_t i=0; i<array.size(); ++i) sum += array[i]->onVoxelCount();
        CPPUNIT_ASSERT_EQUAL(voxelCount, sum);
    }
    {//testing Tree::stealNodes() with std::vector<T*> and std::vector::reserve
        FloatTree tree2 = tree;
        std::vector<openvdb::FloatTree::LeafNodeType*> array;
        CPPUNIT_ASSERT_EQUAL(size_t(0), array.size());
        //timer.start("\nstd::vector<T*>, std::vector::reserve and Tree::stealNodes");
        array.reserve(tree2.leafCount());
        tree2.stealNodes(array, 0.0f, false);
        //timer.stop();
        CPPUNIT_ASSERT_EQUAL(leafCount, array.size());
        CPPUNIT_ASSERT_EQUAL(size_t(0), size_t(tree2.leafCount()));
        size_t sum = 0;
        for (size_t i=0; i<array.size(); ++i) sum += array[i]->onVoxelCount();
        CPPUNIT_ASSERT_EQUAL(voxelCount, sum);
    }
    {//testing Tree::getNodes() with std::deque<T*>
        FloatTree tree2 = tree;
        std::deque<const openvdb::FloatTree::LeafNodeType*> array;
        CPPUNIT_ASSERT_EQUAL(size_t(0), array.size());
        //timer.start("\nstd::deque<T*> and Tree::stealNodes");
        tree2.stealNodes(array);
        //timer.stop();
        CPPUNIT_ASSERT_EQUAL(leafCount, array.size());
        CPPUNIT_ASSERT_EQUAL(size_t(0), size_t(tree2.leafCount()));
        size_t sum = 0;
        for (size_t i=0; i<array.size(); ++i) sum += array[i]->onVoxelCount();
        CPPUNIT_ASSERT_EQUAL(voxelCount, sum);
    }
    {//testing Tree::getNodes() with std::deque<T*>
        FloatTree tree2 = tree;
        std::deque<const openvdb::FloatTree::RootNodeType::ChildNodeType*> array;
        CPPUNIT_ASSERT_EQUAL(size_t(0), array.size());
        //timer.start("\nstd::deque<T*> and Tree::stealNodes");
        tree2.stealNodes(array, 0.0f, true);
        //timer.stop();
        CPPUNIT_ASSERT_EQUAL(size_t(1), array.size());
        CPPUNIT_ASSERT_EQUAL(size_t(0), size_t(tree2.leafCount()));
    }
    {//testing Tree::getNodes() with std::deque<T*>
        FloatTree tree2 = tree;
        std::deque<const openvdb::FloatTree::RootNodeType::ChildNodeType::ChildNodeType*> array;
        CPPUNIT_ASSERT_EQUAL(size_t(0), array.size());
        //timer.start("\nstd::deque<T*> and Tree::stealNodes");
        tree2.stealNodes(array);
        //timer.stop();
        CPPUNIT_ASSERT_EQUAL(size_t(1), array.size());
        CPPUNIT_ASSERT_EQUAL(size_t(0), size_t(tree2.leafCount()));
    }
    /*
    {//testing Tree::stealNodes() with std::deque<T*> where T is not part of the tree configuration
        FloatTree tree2 = tree;
        using NodeT = openvdb::tree::LeafNode<float, 5>;
        std::deque<const NodeT*> array;
        //should NOT compile since NodeT is not part of the FloatTree configuration
        tree2.stealNodes(array, 0.0f, true);
    }
    */
}// testStealNodes

void
TestTree::testStealNode()
{
    using openvdb::Index;
    using openvdb::FloatTree;

    const float background=0.0f, value = 5.6f, epsilon=0.000001f;
    const openvdb::Coord xyz(-23,42,70);

    {// stal a LeafNode
        using NodeT = FloatTree::LeafNodeType;
        CPPUNIT_ASSERT_EQUAL(Index(0), NodeT::getLevel());

        FloatTree tree(background);
        CPPUNIT_ASSERT_EQUAL(Index(0), tree.leafCount());
        CPPUNIT_ASSERT(!tree.isValueOn(xyz));
        CPPUNIT_ASSERT_DOUBLES_EQUAL(background, tree.getValue(xyz), epsilon);
        CPPUNIT_ASSERT(tree.root().stealNode<NodeT>(xyz, value, false) == nullptr);

        tree.setValue(xyz, value);
        CPPUNIT_ASSERT_EQUAL(Index(1), tree.leafCount());
        CPPUNIT_ASSERT(tree.isValueOn(xyz));
        CPPUNIT_ASSERT_DOUBLES_EQUAL(value, tree.getValue(xyz), epsilon);

        NodeT* node = tree.root().stealNode<NodeT>(xyz, background, false);
        CPPUNIT_ASSERT(node != nullptr);
        CPPUNIT_ASSERT_EQUAL(Index(0), tree.leafCount());
        CPPUNIT_ASSERT(!tree.isValueOn(xyz));
        CPPUNIT_ASSERT_DOUBLES_EQUAL(background, tree.getValue(xyz), epsilon);
        CPPUNIT_ASSERT(tree.root().stealNode<NodeT>(xyz, value, false) == nullptr);
        CPPUNIT_ASSERT_DOUBLES_EQUAL(value, node->getValue(xyz), epsilon);
        CPPUNIT_ASSERT(node->isValueOn(xyz));
        delete node;
    }
    {// steal a bottom InternalNode
        using NodeT = FloatTree::RootNodeType::ChildNodeType::ChildNodeType;
        CPPUNIT_ASSERT_EQUAL(Index(1), NodeT::getLevel());

        FloatTree tree(background);
        CPPUNIT_ASSERT_EQUAL(Index(0), tree.leafCount());
        CPPUNIT_ASSERT(!tree.isValueOn(xyz));
        CPPUNIT_ASSERT_DOUBLES_EQUAL(background, tree.getValue(xyz), epsilon);
        CPPUNIT_ASSERT(tree.root().stealNode<NodeT>(xyz, value, false) == nullptr);

        tree.setValue(xyz, value);
        CPPUNIT_ASSERT_EQUAL(Index(1), tree.leafCount());
        CPPUNIT_ASSERT(tree.isValueOn(xyz));
        CPPUNIT_ASSERT_DOUBLES_EQUAL(value, tree.getValue(xyz), epsilon);

        NodeT* node = tree.root().stealNode<NodeT>(xyz, background, false);
        CPPUNIT_ASSERT(node != nullptr);
        CPPUNIT_ASSERT_EQUAL(Index(0), tree.leafCount());
        CPPUNIT_ASSERT(!tree.isValueOn(xyz));
        CPPUNIT_ASSERT_DOUBLES_EQUAL(background, tree.getValue(xyz), epsilon);
        CPPUNIT_ASSERT(tree.root().stealNode<NodeT>(xyz, value, false) == nullptr);
        CPPUNIT_ASSERT_DOUBLES_EQUAL(value, node->getValue(xyz), epsilon);
        CPPUNIT_ASSERT(node->isValueOn(xyz));
        delete node;
    }
    {// steal a top InternalNode
        using NodeT = FloatTree::RootNodeType::ChildNodeType;
        CPPUNIT_ASSERT_EQUAL(Index(2), NodeT::getLevel());

        FloatTree tree(background);
        CPPUNIT_ASSERT_EQUAL(Index(0), tree.leafCount());
        CPPUNIT_ASSERT(!tree.isValueOn(xyz));
        CPPUNIT_ASSERT_DOUBLES_EQUAL(background, tree.getValue(xyz), epsilon);
        CPPUNIT_ASSERT(tree.root().stealNode<NodeT>(xyz, value, false) == nullptr);

        tree.setValue(xyz, value);
        CPPUNIT_ASSERT_EQUAL(Index(1), tree.leafCount());
        CPPUNIT_ASSERT(tree.isValueOn(xyz));
        CPPUNIT_ASSERT_DOUBLES_EQUAL(value, tree.getValue(xyz), epsilon);

        NodeT* node = tree.root().stealNode<NodeT>(xyz, background, false);
        CPPUNIT_ASSERT(node != nullptr);
        CPPUNIT_ASSERT_EQUAL(Index(0), tree.leafCount());
        CPPUNIT_ASSERT(!tree.isValueOn(xyz));
        CPPUNIT_ASSERT_DOUBLES_EQUAL(background, tree.getValue(xyz), epsilon);
        CPPUNIT_ASSERT(tree.root().stealNode<NodeT>(xyz, value, false) == nullptr);
        CPPUNIT_ASSERT_DOUBLES_EQUAL(value, node->getValue(xyz), epsilon);
        CPPUNIT_ASSERT(node->isValueOn(xyz));
        delete node;
    }
<<<<<<< HEAD
}

void
TestTree::testNodeCount()
{
    //openvdb::util::CpuTimer timer;// use for benchmark test

    const openvdb::Vec3f center(0.0f, 0.0f, 0.0f);
    const float radius = 1.0f;
    //const int dim = 4096, halfWidth = 3;// use for benchmark test
    const int dim = 512, halfWidth = 3;// use for unit test
    //timer.start("\nGenerate level set sphere");// use for benchmark test
    auto  grid = openvdb::tools::createLevelSetSphere<openvdb::FloatGrid>(radius, center, radius/dim, halfWidth);
    //timer.stop();// use for benchmark test
    auto& tree = grid->tree();

    std::vector<openvdb::Index> dims;
    tree.getNodeLog2Dims(dims);
    std::vector<openvdb::Index32> nodeCount1(dims.size());
    //timer.start("Old technique");// use for benchmark test
    for (auto it = tree.cbeginNode(); it; ++it) ++(nodeCount1[dims.size()-1-it.getDepth()]);
    //timer.restart("New technique");// use for benchmark test
    const auto nodeCount2 = tree.nodeCount();
    //timer.stop();// use for benchmark test
    CPPUNIT_ASSERT_EQUAL(nodeCount1.size(), nodeCount2.size());
    //for (size_t i=0; i<nodeCount2.size(); ++i) std::cerr << "nodeCount1("<<i<<") OLD/NEW: " << nodeCount1[i] << "/" << nodeCount2[i] << std::endl;
    CPPUNIT_ASSERT_EQUAL(1U, nodeCount2.back());// one root node
    CPPUNIT_ASSERT_EQUAL(tree.leafCount(), nodeCount2.front());// leaf nodes
    for (size_t i=0; i<nodeCount2.size(); ++i) CPPUNIT_ASSERT_EQUAL( nodeCount1[i], nodeCount2[i]);
}

// Copyright (c) DreamWorks Animation LLC
// All rights reserved. This software is distributed under the
// Mozilla Public License 2.0 ( http://www.mozilla.org/MPL/2.0/ )
=======
}
>>>>>>> 4452bba0
<|MERGE_RESOLUTION|>--- conflicted
+++ resolved
@@ -2952,7 +2952,6 @@
         CPPUNIT_ASSERT(node->isValueOn(xyz));
         delete node;
     }
-<<<<<<< HEAD
 }
 
 void
@@ -2986,7 +2985,4 @@
 
 // Copyright (c) DreamWorks Animation LLC
 // All rights reserved. This software is distributed under the
-// Mozilla Public License 2.0 ( http://www.mozilla.org/MPL/2.0/ )
-=======
-}
->>>>>>> 4452bba0
+// Mozilla Public License 2.0 ( http://www.mozilla.org/MPL/2.0/ )