--- conflicted
+++ resolved
@@ -51,7 +51,6 @@
   to the size of the membership vector.
 - Fixed a race condition when moving points in point data grids for ABI=6+
   due to non-const access of AttributeArrays resulting in a copy-on-write.
-<<<<<<< HEAD
 - Fixed a bug that caused the @link MeshToVolume.h mesh to volume@endlink
   converter to consume unlimited memory when it encountered NaNs
   in vertex positions.
@@ -60,16 +59,13 @@
   single-precision floating-point.
 - Addressed some type conversion issues and other issues reported by
   GCC&nbsp;6.
-=======
-- Fix bug with MeshToVoxel consuming infinite memory when giving NaNs.
-- Fix a rounding error bug in point conversion when using floating-point.
-- Fixed a crash in
-  @vdblink::tools::extractActiveVoxelSegmentMasks() extractActiveVoxelSegmentMasks@endlink
-  when the first leaf node has no active voxels. [Reported by Rick Hankins]
+- Fixed a crash in @vdblink::tools::extractActiveVoxelSegmentMasks()
+  extractActiveVoxelSegmentMasks@endlink
+  when the first leaf node had no active voxels.
+  <I>[Reported&nbsp;by&nbsp;Rick&nbsp;Hankins]</I>
 - Fixed a bug in @vdblink::tools::segmentActiveVoxels() segmentActiveVoxels@endlink
   and @vdblink::tools::segmentSDF() segmentSDF@endlink where inactive leaf
-  nodes are only pruned when there is more than one segment.
->>>>>>> 99bf6808
+  nodes were only pruned when there was more than one segment.
 
 @par
 API changes:
