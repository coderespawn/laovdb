--- conflicted
+++ resolved
@@ -413,34 +413,6 @@
     )
 ENDIF ()
 
-<<<<<<< HEAD
-IF ( OPENVDB_CXX_STRICT )
-    # Add definitions for a number of compiler warnings for GCC and Clang for all sub projects
-    IF ( "${CMAKE_CXX_COMPILER_ID}" STREQUAL "Clang" )
-        MESSAGE ( STATUS "Configuring Clang CXX warnings" )
-        ADD_DEFINITIONS (
-            -Werror
-            -Wall
-            -Wextra
-            -Wconversion
-            -Wno-sign-conversion
-        )
-    ELSEIF ( "${CMAKE_CXX_COMPILER_ID}" STREQUAL "GNU" )
-        MESSAGE ( STATUS "Configuring GCC CXX warnings" )
-        ADD_DEFINITIONS (
-            -Werror
-            -Wall
-            -Wextra
-            -pedantic
-            -Wcast-align
-            -Wcast-qual
-            -Wconversion
-            -Wdisabled-optimization
-            -Woverloaded-virtual
-        )
-    ELSE ()
-        MESSAGE ( WARNING "No available CXX warnings for compiler "${CMAKE_CXX_COMPILER_ID} )
-=======
 # Configure component dependencies by loading the Houdini/Maya setup
 # scripts. These also find the Houdini/Maya installations
 
@@ -466,7 +438,6 @@
       MESSAGE ( FATAL_ERROR "Located OpenVDB installation is not ABI compatible with "
         "Houdini Version ${Houdini_VERSION}. Requires ABI ${OPENVDB_HOUDINI_ABI}, found "
         "ABI ${OpenVDB_ABI}." )
->>>>>>> eb4d7c25
     ENDIF ()
   ENDIF ()
 ELSE ()
